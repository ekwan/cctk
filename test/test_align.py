import unittest, sys, os, io, copy
import numpy as np
import cctk
import glob as glob

# python -m unittest test.test_align.TestAlign
class TestAlign(unittest.TestCase):
    def test_RMSD(self):
        path = "test/static/gaussian_file.out"
        gaussian_file = cctk.GaussianFile.read_file(path)
        conformational_ensemble = gaussian_file.molecules
        m1 = conformational_ensemble[0]
        m2 = conformational_ensemble[-1]
        RMSD = cctk.helper_functions.compute_RMSD(m1,m2)
        delta = abs(0.0006419131435567976 - RMSD)
        self.assertLess(delta, 0.0001)

    def test_align(self):
        path = "test/static/phenylpropane*.out"
        conformational_ensemble = cctk.ConformationalEnsemble()
        for filename in sorted(glob.glob(path)):
            gaussian_file = cctk.GaussianFile.read_file(filename)
            e = gaussian_file.molecules
            m = e[-1]
            p = e[m]
            conformational_ensemble.add_molecule(m,p)

        comparison_atoms = [1,2,3,4,5,6]
        # added np.int64 here to check that the to_geometry parameter will take any int
        aligned_ensemble, before_RMSD, after_RMSD = conformational_ensemble.align(to_geometry=np.int64(0), comparison_atoms=comparison_atoms, compute_RMSD=True)
        for before,after in zip(before_RMSD, after_RMSD):
            self.assertLess(after,0.0001)
        cctk.GaussianFile.write_ensemble_to_file("test/static/phenylpropane_aligned.gjf", aligned_ensemble, "#p")
        #for molecule,properties in aligned_ensemble.items():
        #    for k,v in properties.items():
        #        print(k,v)
        #    print
<<<<<<< HEAD
        ensemble2 = aligned_ensemble.eliminate_redundant()
=======
        ensemble2 = aligned_ensemble.eliminate_redundant(RMSD_cutoff=0.5, comparison_atoms="heavy")
        self.assertEqual(len(ensemble2), 2)
        cctk.GaussianFile.write_ensemble_to_file("test/static/phenylpropane_aligned2.gjf", ensemble2, "#p")
        ensemble3 = aligned_ensemble.eliminate_redundant(RMSD_cutoff=0.5, comparison_atoms=comparison_atoms)
        self.assertEqual(len(ensemble3), 1)
        cctk.GaussianFile.write_ensemble_to_file("test/static/phenylpropane_aligned3.gjf", ensemble3, "#p")
>>>>>>> cbf24a3c

        #for i,molecule in enumerate(aligned_ensemble):
        #    filename = f"test/static/phenylpropane_{i+1}.gjf"
        #    route_card = "#"
        #    cctk.GaussianFile.write_molecule_to_file(filename, molecule, route_card)
        #    rmsd = cctk.helper_functions.compute_RMSD(m0,molecule,comparison_atoms)
        #    #print("after:",rmsd)

if __name__ == '__main__':
    unittest.main()<|MERGE_RESOLUTION|>--- conflicted
+++ resolved
@@ -35,16 +35,12 @@
         #    for k,v in properties.items():
         #        print(k,v)
         #    print
-<<<<<<< HEAD
-        ensemble2 = aligned_ensemble.eliminate_redundant()
-=======
         ensemble2 = aligned_ensemble.eliminate_redundant(RMSD_cutoff=0.5, comparison_atoms="heavy")
         self.assertEqual(len(ensemble2), 2)
         cctk.GaussianFile.write_ensemble_to_file("test/static/phenylpropane_aligned2.gjf", ensemble2, "#p")
         ensemble3 = aligned_ensemble.eliminate_redundant(RMSD_cutoff=0.5, comparison_atoms=comparison_atoms)
         self.assertEqual(len(ensemble3), 1)
         cctk.GaussianFile.write_ensemble_to_file("test/static/phenylpropane_aligned3.gjf", ensemble3, "#p")
->>>>>>> cbf24a3c
 
         #for i,molecule in enumerate(aligned_ensemble):
         #    filename = f"test/static/phenylpropane_{i+1}.gjf"
