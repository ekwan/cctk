import sys
import re
import numpy as np
import copy

import cctk
from cctk import Molecule
from cctk.helper_functions import align_matrices


class Ensemble:
    """
    Class that represents a group of molecules. They do not all need to have the same atoms or bonds.

    Ensembles are composed of molecules and properties. Molecules are ``Molecule`` objects, whereas properties are ``dict`` objects containing calculation-specific information.

    There are various shortcuts for handling ``Ensemble`` objects:
    - ``ensemble[molecule]`` or ``ensemble[0]`` will return new ``Ensemble`` objects with only the specified molecules.
        Lists or slices can also be used: so ``ensemble[0:10:2]`` or ``ensemble[[molecule1, molecule2, molecule3]]`` will also return new ``Ensemble`` objects.
    - Individual properties can be read through tuple indexing: ``ensemble[0,"energy"]`` will return the energy of the first molecule, 
        while ``ensemble[:,"energy"]`` will return a list of all the energies.
    - To access ``Molecule`` objects, use ``ensemble.molecule``: ``ensemble.molecule[0]`` will return the first object, whereas ``ensemble.molecule[1:3]`` will return a list.
    - ``ensemble.items()`` will return a list of (molecule, property) pairs.
    - ``ensemble.molecule_list()`` and ``ensemble.properties_list()`` return lists of molecules and properties, respectively.

    Attributes:
        name (str): name, for identification
        _items (dict):
            keys: ``Molecule`` objects
            values: dictionaries containing properties from each molecule, variable. should always be one layer deep.
            molecules: special object that accesses the keys
    """

    def __init__(self, name=None):
        """
        Create new instance.

        Args:
            name (str): name of Ensemble
        """
        self.name = name
        self._items = {}
        self.molecules = self._MoleculeIndexer(self)

    def __str__(self):
        name = "None" if self.name is None else self.name
        return f"Ensemble (name={name}, {len(self._items)} molecules)"

    def __getitem__(self, key):
<<<<<<< HEAD
        if isinstance(key, Molecule):
            return Ensemble
=======
        if isinstance(key, (int, np.integer)):
            mol = self.molecule_list()[key]
            prop = self.properties_list()[key]
            new = type(self)(name=self.name) # will return either Ensemble or subclass thereof
            new.add_molecule(mol, properties=prop)
            return new
        elif isinstance(key, Molecule):
            idx = self.molecule_list().index(key)
            return self[idx]
        elif isinstance(key, list):
            new_list = [self[k] for k in key]
            return self.join_ensembles(new_list, name=self.name)
        elif isinstance(key, slice):
            start, stop, step = key.indices(len(self))
            return self[list(range(start, stop, step))]
>>>>>>> 415a7dd1
        elif isinstance(key, tuple):
            return self.get_property(key[0], key[1])
        elif key is None:
            return self
        else:
            raise KeyError(f"not a valid datatype for Ensemble key: {type(key)}")

    def __setitem__(self, key, item):
<<<<<<< HEAD
        pass
=======
        assert isinstance(key, tuple), "need two indexes to set a value in an ensemble!"
        idx = key[0]
        name = key[1]

        if isinstance(idx, slice):
            start, stop, step = idx.indices(len(self))
            self[list(range(start, stop, step)), name] = item
        elif isinstance(idx, (list, np.ndarray)) and isinstance(item, (list, np.ndarray)):
            assert len(idx) == len(item), f"can't set {len(item)} items into {len(key)} variables (cf. pigeonhole principle)"
            for (k, i) in zip(idx, item):
                self[k, name] = i
        elif isinstance(idx, (list, np.ndarray)):
            for k in idx:
                self[k, name] = item
        elif isinstance(idx, (int, np.integer)):
            mol = self.molecule_list()[idx]
            self[mol, name] = item
        elif isinstance(idx, cctk.Molecule):
            if isinstance(name, (list, np.ndarray)):
                for n in name:
                    self[idx,n] = item
            #### we can't assign multiple items to a list of names since that would preclude assigning a list to a single variable
            else:
                self._items[idx][name] = item
        else:
            raise KeyError(f"not a valid datatype for Ensemble index: {type(idx)}")
>>>>>>> 415a7dd1

    def __len__(self):
        return len(self._items)

    def __iter__(self):
        return iter(self.items())

    def keys(self):
        return self._items.keys()

    def values(self):
        return self._items.values()

    def molecule_list(self):
        """
        Returns a list of the constituent molecules.
        """
        return list(self.keys())

    def properties_list(self):
        """
        Returns a list of the constituent molecules.
        """
        return list(self.values())

    def has_property(self, idx, prop):
        """
        Returns ``True`` if property is defined for index ``idx`` and ``False`` otherwise.
        """
        if prop in self.properties_list()[idx]:
            return True
        else:
            return False

    def get_property(self, idx, prop):
        """
        """
        ensemble = self[idx]
        result = []
        for m, p in ensemble.items():
            if isinstance(prop, list):
                row = []
                for x in prop:
                    if x in p:
                        row.append(p[x])
                    else:
                        row.append(None)
                result.append(row)
            else:
                if prop in p:
                    result.append(p[prop])
                else:
                    result.append(None)
        if len(ensemble) == 1:
            if result[0] is None:
                raise ValueError(f"ensemble did not contain property '{prop}' for key '{idx}'")
            return result[0]
        else:
            found_something = False
            for x in result:
                if x is not None:
                    found_something = True
                    break
            if found_something:
                return result
            raise ValueError(f"ensemble did not contain property '{prop}' for any of keys '{idx}'")

    def get_property_dict(self, idx):
        """
            Returns the dictionary of molecule properties for the specified molecule.

            Args:
                idx (int or cctk.Molecule): a molecule belonging to this ensemble, either
                                            0-indexed or given explicitly as a Molecule

            Returns:
                the property dict corresponding to this Molecule
        """
        assert isinstance(idx, (int, np.integer, cctk.Molecule)), "index must be int or Molecule"
        ensemble = self[idx]
        assert len(ensemble) == 1, "idx returned too many ensembles"
        return ensemble.properties_list()[0]

    def items(self):
        """
        Returns a list of (molecule, properties) tuple pairs.
        """
        return self._items.items()

<<<<<<< HEAD
    def molecules(self, num=None):
        """
        Returns a list of the constituent molecules.
        """
        if num is None:
            return list(self.keys())
        else:
            assert isinstance(num, int), "num must be integer"
            return list(self.keys())[num]
=======
    # object to allow convenient indexing of the molecules in the ensemble  
    #
    # allowed use cases
    #
    # retrieving molecules:
    # ensemble.molecules[0]: first molecule
    # ensemble.molecules[-1]: last molecule
    # ensemble.molecules[[0,1]]: first two molecules as a list
    # ensemble.molecules[0:4:2]: first and third molecules as a list
    #
    # setting molecule properties this way is not allowed
    class _MoleculeIndexer():
        def __init__(self, ensemble):
            self.ensemble = ensemble

        def __getitem__(self, key):
            items_list = list(self.ensemble._items.keys())
            n_items = len(items_list)
            if isinstance(key, (int, np.integer)):
                self._check_key(key, n_items)
                return items_list[key]
            if isinstance(key, np.ndarray):
                assert len(np.shape(key)) == 1, f"multidimensional keys not allowed, shape was {np.shape(key)}"
            if isinstance(key, (list, np.ndarray)):
                return_list = []
                for k in key:
                    assert isinstance(k, (int, np.integer)), f"key {k} in {str(key)} is not an integer, type is {str(type(k))}"
                    self._check_key(k, n_items)
                    return_list.append(items_list[k])
                return return_list
            elif isinstance(key, slice):
                start, stop, step = key.indices(n_items)
                return [ items_list[i] for i in range(start, stop, step) ]
            else:
                raise ValueError(f"cannot index with type {str(type(key))}")

        def __setitem__(self, key):
            raise ValueError("cannot set molecule properties this way; use ensemble.set_property_dict(molecule, property_dict) instead")

        def _check_key(self, key, n_items):
            assert -n_items <= key < n_items, f"key {key} is out of range...must be between {-n_items} and {n_items-1} inclusive"

        def __iter__(self):
            return iter(self.ensemble.molecule_list())
>>>>>>> 415a7dd1

    def properties(self, num=None):
        """
        Returns a list of the constituent properties.
        """
        if num is None:
            return list(self.values())
        else:
            assert isinstance(num, int), "num must be integer"
            return list(self.values())[num]

    def sort_by(self, property):
        pass

    def add_molecule(self, molecule, properties={}, copy=False):
        """
        Adds a molecule to the ensemble.

        Args:
            molecule (Molecule): the molecule to be added
            properties (dict): property name (str) to property value
            copy (bool): whether to store an independent copy of the molecule
        """
        if not isinstance(molecule, Molecule):
            raise TypeError("molecule is not a Molecule - so it can't be added!")
        assert isinstance(properties, dict), f"properties must be a dict and not type {type(properties)}"

        if copy:
            molecule = copy.deepcopy(molecule)
        self._items[molecule] = properties

    def _check_molecule_number(self, number):
        """
        Helper method which performs quick checks on the validity of a given molecule number.
        """
        try:
            number = int(number)
        except:
            raise TypeError(f"atom number {number} must be integer")

        if number >= len(self._items):
            raise ValueError(f"atom number {number} too large!")

    @classmethod
    def join_ensembles(cls, ensembles, name=None):
        """
        Creates a new Ensemble object from existing ensembles.

        If every ensemble has energies defined, then the new ensemble will have energies defined too.

        Args:
            name (str): name of Ensemble created
            ensembles (list of Ensembles): Ensemble objects to join
        """
        new_ensemble = Ensemble(name=name)
        for ensemble in ensembles:
            assert isinstance(ensemble, Ensemble), "can't join an object that isn't an Ensemble!"

        for ensemble in ensembles:
            new_ensemble._items.update(ensemble.items)

        return new_ensemble


class ConformationalEnsemble(Ensemble):
    """
    Class that represents a group of conformers. All members must have the same atom types in the same order.

    """

    def __str__(self):
        n_atoms = 0
        if len(self._items) > 0:
            first_molecule = self.molecule_list()[0]
            n_atoms = first_molecule.num_atoms()
        if self.name is not None:
            return f"ConformationalEnsemble (name={self.name}, {len(self._items)} molecules, {n_atoms} atoms)"
        else:
            return f"ConformationalEnsemble ({len(self._items)} molecules, {n_atoms} atoms)"

    def add_molecule(self, molecule, properties={}, copy=False):
        """
        Checks that the molecule contains the same atom types in the same order as existing molecules, and that the molecule has the same charge/multiplicity.
        """
        if len(self._items) > 0:
            initial_mol = self.molecule_list()[0]
            if molecule.num_atoms() != initial_mol.num_atoms():
                raise ValueError("wrong number of atoms for this ensemble")

            if molecule.charge != initial_mol.charge:
                raise ValueError("wrong charge for this ensemble")

            if molecule.multiplicity != initial_mol.multiplicity:
                raise ValueError("wrong spin multiplicity for this ensemble")

            if not np.array_equal(molecule.atomic_numbers, initial_mol.atomic_numbers):
                raise ValueError("wrong atom types for this ensemble")

            #### only save one copy to save space
            molecule.bonds = initial_mol.bonds
            molecule.atomic_numbers = initial_mol.atomic_numbers

        super().add_molecule(molecule, properties, copy)

    @classmethod
    def join_ensembles(cls, ensembles, name=None, copy=False):
        """
        Creates a new ConformationalEnsemble object from existing ensembles.
        Both molecules and properties are copied.

        Args:
            name (str): name of ConformationalEnsemble created
            ensembles (list of ConformationalEnsembles): ConformationalEnsemble objects to join
            copy (bool): whether to make copies of the component molecules
        """
        new_ensemble = ConformationalEnsemble(name=name)
        for ensemble in ensembles:
            assert isinstance(ensemble, ConformationalEnsemble), "can't join an object that isn't a ConformationalEnsemble!"

        for ensemble in ensembles:
            for mol, prop in ensemble.items():
                new_ensemble.add_molecule(mol, prop, copy)

        return new_ensemble

    def align(self, to_geometry=0, comparison_atoms="heavy", compute_RMSD=False):
        """
        Aligns every geometry in this ensemble to the specified geometry,
        optionally computing the root-mean-square distance between each
        geometry and the reference geometry.

	Alignments are based on `atom_numbers`.
        The current ensemble will not be altered.  RMSDs will be calculated over the
        comparison atoms only.

        Args:
            to_geometry (int): the reference geometry to align to (0-indexed)
            comparison_atoms (str or list): which atoms to use when computing alignments
                                            "heavy" for all non-hydrogen atoms,
                                            "all" for all atoms, or
                                            a list of 1-indexed atom numbers
            compute_RMSD (Bool): whether to return RMSD before and after rotation

        Returns:
            new aligned ``ConformationalEnsemble`` or
            new aligned ``ConformationalEnsemble``, before_RMSD array, after_RMSD array
        """
        # check inputs
        self._check_molecule_number(to_geometry)
        n_atoms = self.molecules[0].num_atoms()

        if isinstance(comparison_atoms, str):
            if comparison_atoms == "all":
                comparison_atoms = np.arange(1, n_atoms + 1)
            elif comparison_atoms == "heavy":
                comparison_atoms = self.molecules[0].get_heavy_atoms()
        assert isinstance(comparison_atoms, (list, np.ndarray, cctk.OneIndexedArray)), f"unexpected type for comparison_atoms: {str(type(comparison_atoms))}"
        for a in comparison_atoms:
            assert 1 <= a <= n_atoms, f"atom number out of range: got {a}, but must be between 1 and {n_atoms}"

        assert len(comparison_atoms) >= 3, f"need at least 3 atoms for alignment, but only got {len(comparison_atoms)}"

        # duplicate the ensemble
        new_ensemble = copy.deepcopy(self)

        # translate all molecules to the origin
        # with respect to the comparison atoms
        for molecule, _ in new_ensemble:
            full_geometry = molecule.geometry
            partial_geometry = full_geometry[comparison_atoms]
            translation_vector = -partial_geometry.mean(axis=0)
            molecule.translate_molecule(translation_vector)

        full_template_geometry = new_ensemble.molecules[to_geometry].geometry
        partial_template_geometry = full_template_geometry[comparison_atoms]
        before_RMSDs = []
        after_RMSDs = []

        # perform alignment using Kabsch algorithm
        for i, (molecule, _) in enumerate(new_ensemble):
            full_geometry = molecule.geometry
            partial_geometry = full_geometry[comparison_atoms]
            if compute_RMSD:
                before_RMSD = cctk.helper_functions.compute_RMSD(partial_template_geometry, partial_geometry)
                before_RMSDs.append(before_RMSD)
            new_geometry = align_matrices(partial_geometry, full_geometry, partial_template_geometry)
            molecule.geometry = new_geometry
            if compute_RMSD:
                after_RMSD = cctk.helper_functions.compute_RMSD(new_ensemble.molecules[to_geometry], new_ensemble.molecules[i], comparison_atoms)
                after_RMSDs.append(after_RMSD)
            assert len(molecule.geometry) == n_atoms, f"wrong number of geometry elements! expected {n_atoms}, got {len(molecule.geometry)}"

        if compute_RMSD:
            return new_ensemble, before_RMSDs, after_RMSDs
        return new_ensemble

    def eliminate_redundant(self, RMSD_cutoff=0.5, comparison_atoms="heavy"):
        """
        Aligns every geometry in this ensemble to the specified geometry,
        and then creates a new ensemble that contains only the non-redundant conformers.
        If energies are available, the lowest energy conformer will be kept for every redundancy.
        The current ensemble will not be modified.

        Args:
            RMSD_cutoff (float): remove conformers that are more similar than this threshold
            to_geometry (int): the reference geometry to align to (0-indexed)
            comparison_atoms (str or list): which atoms to use when computing alignments
                                            "heavy" for all non-hydrogen atoms,
                                            "all" for all atoms, or
                                            a list of 1-indexed atom numbers

        Returns:
            new ```ConformationalEnsemble```, RMSDs to the reference geometry
        """
        # check inputs
        n_atoms = self.molecules[0].num_atoms()
        if isinstance(comparison_atoms, str):
            if comparison_atoms == "all":
                comparison_atoms = np.arange(1, n_atoms + 1)
            elif comparison_atoms == "heavy":
                comparison_atoms = self.molecules[0].get_heavy_atoms()
        assert isinstance(comparison_atoms, (list, np.ndarray, cctk.OneIndexedArray)), f"unexpected type for comparison_atoms: {str(type(comparison_atoms))}"
        for a in comparison_atoms:
            assert 1 <= a <= n_atoms, f"atom number out of range: got {a}, but must be between 1 and {n_atoms}"

        assert len(comparison_atoms) >= 3, f"need at least 3 atoms for alignment, but only got {len(comparison_atoms)}"

        assert isinstance(RMSD_cutoff, float), f"RMSD cutoff must be a float but got {str(type(RMSD_cutoff))}"
        assert RMSD_cutoff > 0.0001, "must use a big enough RMSD cutoff"

        # align all molecules
        old_ensemble = self.align(to_geometry=0, comparison_atoms=comparison_atoms, compute_RMSD=False)

        # sort molecules by energy if available
        energies_available = True
        for molecule,properties in old_ensemble.items():
            if "energy" not in properties:
                energies_available = False
                break

        n_molecules = len(old_ensemble)
        sorted_indices = list(range(n_molecules))
        if energies_available:
            energies = old_ensemble[:,"energy"]
            sorted_indices = list(np.argsort(energies))
 
        # add molecules one by one
        new_ensemble = ConformationalEnsemble()
        for i in sorted_indices:
            candidate_molecule = old_ensemble.molecules[i]
            candidate_molecule_properties = old_ensemble.get_property_dict(candidate_molecule)
            ok_to_add = True
            for existing_molecule in new_ensemble.molecules:
                candidate_rmsd = cctk.helper_functions.compute_RMSD(candidate_molecule, existing_molecule, comparison_atoms, checks=False)
                if candidate_rmsd < RMSD_cutoff:
                    ok_to_add = False
                    break
            if ok_to_add:
                new_ensemble.add_molecule(candidate_molecule, candidate_molecule_properties)
        return new_ensemble

    def get_geometric_parameters(self, parameter, atom1, atom2, atom3=None, atom4=None):
        """
        Computes and outputs geometric parameters (bond distances, angles, or dihedral angles) for every member of ``self.molecules.``

        Args:
            parameter (str): one of ``angle``, ``distance``, or ``dihedral``
            atom1 (int): number of the atom in question
            atom2 (int): same, but for the second atom
            atom3 (int): same, but for the third atom (only required for parameter ``angle`` or ``dihedral``)
            atom4 (int): same, but for the fourth atom (only required for parameter ``dihedral``)

        Returns:
            a list of the specified parameter's values for each geometry
        """
        output = [None] * len(self.molecules)
        for index, molecule in enumerate(self.molecules):
            if parameter == "distance":
                output[index] = molecule.get_distance(atom1, atom2)
            elif parameter == "angle":
                if atom3 == None:
                    raise ValueError("need atom3 to calculate angle!")
                output[index] = molecule.get_angle(atom1, atom2, atom3)
            elif parameter == "dihedral":
                if (atom3 == None) or (atom4 == None):
                    raise ValueError("need atom3 and atom4 to calculate dihedral!")
                output[index] = molecule.get_dihedral(atom1, atom2, atom3, atom4)
            else:
                ValueError("Invalid parameter {}!".format(parameter))

        return output

    def get_lowest_energy(self, num=10):
        return self.molecules[np.argsort(self.energies)][0:10]

    def get_within_cutoff(self, cutoff=5):
        return self.molecules[self.energies <= (np.min(self.energies) + 5)]<|MERGE_RESOLUTION|>--- conflicted
+++ resolved
@@ -47,10 +47,6 @@
         return f"Ensemble (name={name}, {len(self._items)} molecules)"
 
     def __getitem__(self, key):
-<<<<<<< HEAD
-        if isinstance(key, Molecule):
-            return Ensemble
-=======
         if isinstance(key, (int, np.integer)):
             mol = self.molecule_list()[key]
             prop = self.properties_list()[key]
@@ -66,7 +62,6 @@
         elif isinstance(key, slice):
             start, stop, step = key.indices(len(self))
             return self[list(range(start, stop, step))]
->>>>>>> 415a7dd1
         elif isinstance(key, tuple):
             return self.get_property(key[0], key[1])
         elif key is None:
@@ -75,9 +70,6 @@
             raise KeyError(f"not a valid datatype for Ensemble key: {type(key)}")
 
     def __setitem__(self, key, item):
-<<<<<<< HEAD
-        pass
-=======
         assert isinstance(key, tuple), "need two indexes to set a value in an ensemble!"
         idx = key[0]
         name = key[1]
@@ -104,7 +96,6 @@
                 self._items[idx][name] = item
         else:
             raise KeyError(f"not a valid datatype for Ensemble index: {type(idx)}")
->>>>>>> 415a7dd1
 
     def __len__(self):
         return len(self._items)
@@ -194,17 +185,6 @@
         """
         return self._items.items()
 
-<<<<<<< HEAD
-    def molecules(self, num=None):
-        """
-        Returns a list of the constituent molecules.
-        """
-        if num is None:
-            return list(self.keys())
-        else:
-            assert isinstance(num, int), "num must be integer"
-            return list(self.keys())[num]
-=======
     # object to allow convenient indexing of the molecules in the ensemble  
     #
     # allowed use cases
@@ -249,7 +229,6 @@
 
         def __iter__(self):
             return iter(self.ensemble.molecule_list())
->>>>>>> 415a7dd1
 
     def properties(self, num=None):
         """
