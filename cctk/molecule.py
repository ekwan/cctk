import sys, re, math
import numpy as np
import networkx as nx
import scipy

from cctk import OneIndexedArray
from cctk.helper_functions import (
    get_symbol,
    get_number,
    compute_rotation_matrix,
    compute_distance_between,
    compute_angle_between,
    compute_dihedral_between,
    compute_unit_vector,
    get_covalent_radius,
    get_isotopic_distribution,
)

class Molecule:
    """
    Class representing a single molecular geometry.

    In contrast to typical Python behavior, ``atomic_numbers`` and ``geometry`` are indexed from one, to simplify interfacing with computational chemistry programs.
    This has been done by defining a custom wrapper for ``numpy.ndarray`` called ``cctk.OneIndexedArray``.

    All other datatypes are indexed from 0.

    Attributes:
        name (str): for identification, optional
        atomic_numbers (cctk.OneIndexedArray, dtype=np.int8): list of atomic numbers
        geometry (cctk.OneIndexedArray): list of 3-tuples of xyz coordinates - same ordering as ``atomic_numbers``
        bonds (nx.Graph): Graph object containing connectivity information (1-indexed)
        charge (int): the charge of the molecule
        multiplicity (int): the spin state of the molecule (1 corresponds to singlet, 2 to doublet, 3 to triplet, etc. -- so a multiplicity of 1 is equivalent to S=0)
    """

    def __init__(self, atomic_numbers, geometry, name=None, bonds=None, charge=0, multiplicity=1):
        """
        Create new Molecule object, and assign connectivity if needed.

        ``bonds`` must be a list of edges (i.e. an n x 2 ``numpy`` array).
        """
        if len(atomic_numbers) != len(geometry):
            raise ValueError("length of geometry and atomic_numbers does not match!")

        if not all(isinstance(z, np.int8) for z in atomic_numbers) or atomic_numbers.size == 0:
            raise ValueError("invalid atom list")

        if len(geometry) == 0:
            raise ValueError("invalid geometry list")

        try:
            geometry = np.array(geometry)
            geometry = geometry.astype(float)
        except:
            raise TypeError("geometry cannot be cast to ``np.ndarray`` of floats!")

        if not all(all(isinstance(y, float) for y in x) for x in geometry):
            raise TypeError("each element of self.geometry must be a 3-tuple")

        if name and not isinstance(name, str):
            raise TypeError("name must be a string!")

        for atom in atomic_numbers:
            try:
                get_symbol(atom)
            except ValueError:
                raise ValueError(f"unknwon atomic number {atom}")

        if not isinstance(charge, int):
            try:
                charge = int(charge)
            except:
                raise TypeError("charge must be integer or castable to integer!")

        if not isinstance(multiplicity, int):
            try:
                multiplicity = int(multiplicity)
            except:
                raise TypeError("multiplicity must be positive integer or castable to positive integer")
        assert multiplicity > 0, "multiplicity must be positive"

        self.atomic_numbers = atomic_numbers.view(OneIndexedArray)
        self.geometry = geometry.view(OneIndexedArray)

        if bonds:
            for bond in bonds:
                if len(bond) != 2:
                    raise ValueError("while 3-center bonding is possible, it's a no-go in cctk")
                self._check_atom_number(bond[0])
                self._check_atom_number(bond[1])

        self.name = name
        self.multiplicity = multiplicity
        self.charge = charge

        self.bonds = nx.Graph()
        self.bonds.add_nodes_from(range(1, len(atomic_numbers) + 1))
        if bonds:
            for bond in bonds:
                self.add_bond(bond[0], bond[1])

    def __str__(self):
        if self.name is not None:
            return f"Molecule (name={self.name}, {len(self.atomic_numbers)} atoms)"
        else:
            return f"Molecule ({len(self.atomic_numbers)} atoms)"

    def assign_connectivity(self, cutoff=0.5):
        """
        Automatically recalculates bonds based on covalent radii. If two atoms are closer than the sum of their covalent radii + 0.5 Angstroms, then they are considered bonded.

        Args:
            cutoff (float): the threshold (in Angstroms) for how close two covalent radii must be to be considered bonded

        Returns:
            self
        """

        for i in range(1, self.num_atoms() + 1):
            for j in range(i + 1, self.num_atoms() + 1):
                distance = self.get_distance(i, j)
                r_i = get_covalent_radius(self.get_atomic_number(i))
                r_j = get_covalent_radius(self.get_atomic_number(j))

                # 0.5 A distance is used by RasMol and Chime (documentation available online) and works well, empirically
                if distance < (r_i + r_j + cutoff):
                    self.add_bond(i, j)
                elif self.get_bond_order(i, j):
                    self.remove_bond(i, j)

        return self

    def check_for_conflicts(self, min_buffer=1, group1=None, group2=None):
        """
        Automatically checks for conflicts based on covalent radii. If two atoms are closer than the sum of their covalent radii + buffer, then they are considered clashing.
        If `group1` and `group2` are selected, then conflicts will only be evaluated between these two groups of atoms.

        Args:
            min_buffer (float): the threshold (in Angstroms) for how close two covalent radii must be to be considered clashing. 1.0 A is default, empirically.
            group1 (list): atoms to evaluate against `group2` (if `None`, defaults to all atoms)
            group2 (list): atoms to evaluate against `group1` (if `None`, defaults to all atoms)

        Returns:
            True if there are no conflicts
            ValueError if there is a conflict
        """

        if group1 is None:
            group1 = list(range(1, self.num_atoms() + 1))

        if group2 is None:
            group2 = list(range(1, self.num_atoms() + 1))

        for atom in group1 + group2:
            self._check_atom_number(atom)

        for i in group1:
            for j in group2:
                if i == j:
                    continue
                distance = self.get_distance(i, j, check=False)
                r_i = get_covalent_radius(self.get_atomic_number(i))
                r_j = get_covalent_radius(self.get_atomic_number(j))

                # 0.5 A distance is used by RasMol and Chime (documentation available online) and works well, empirically
                if distance < (r_i + r_j - min_buffer):
#                    raise ValueError(f"atoms {i} and {j} are too close - distance {distance} A!")
                    return False

        return True

    def add_bond(self, atom1, atom2, bond_order=1):
        """
        Adds a new bond to the bond graph, or updates the existing bond order. Will not throw an error if the bond already exists.

        Args:
            atom1 (int): the number of the first atom
            atom2 (int): the number of the second atom
            bond_order (int): bond order of bond between atom1 and atom2
        """
        self._check_atom_number(atom1)
        self._check_atom_number(atom2)

        assert isinstance(bond_order, int), f"bond order {bond_order} must be an integer"
        assert bond_order >= 0, f"bond order {bond_order} must be positive"

        if self.bonds.has_edge(atom1, atom2):
            if bond_order == 0:
                self.bonds.remove_edge(atom1, atom2)
            else:
                if self.bonds[atom1][atom2]["weight"] != bond_order:
                    self.bonds[atom1][atom2]["weight"] = bond_order
        elif bond_order > 0:
            self.bonds.add_edge(atom1, atom2, weight=bond_order)

    def remove_bond(self, atom1, atom2):
        """
        Alias for ``self.add_bond(atom1, atom2, bond_order=0)`` -- more intuitive nomenclature.
        """
        self.add_bond(atom1, atom2, bond_order=0)

    def _check_atom_number(self, number):
        """
        Helper method which performs quick checks on the validity of a given atom number.
        """
        if not isinstance(number, int):
            raise TypeError("atom number must be integer")

        if number > self.num_atoms():
            raise ValueError(f"atom number {number} too large!")

        if number <= 0:
            raise ValueError(f"atom number {number} invalid: must be a positive integer!")

    def formula(self, return_dict=False):
        """
        Returns the atomic formula.

        If ``return_dict`` is ``True``, then returns a ``dictionary`` with keys elemental symbols and values the number of occurrences.

        For instance, ``water.formula()`` would return ``{'O': 1, 'H': 2}``.

        If ``return_dict`` is ``False``, then returns a stringified version of the formula according to standard rules.

        For instance, ``water.formula()`` would return ``H2O``.

        Args:
            return_dict (Bool): if the method should return a string or a dictionary

        Returns:
            a dictionary or string representing the molecule's formula
        """

        formula_dict = {}
        for atom in self.atomic_numbers:
            symbol = get_symbol(atom)
            if symbol in formula_dict:
                formula_dict[symbol] += 1
            else:
                formula_dict[symbol] = 1
        if return_dict == True:
            return formula_dict
        else:
            formula = ""
            elements = list(formula_dict.keys())

            #### H and C always come first
            if "H" in elements:
                elements.remove("H")
                formula += f"H{formula_dict['H']}"

            if "C" in elements:
                elements.remove("C")
                formula += f"C{formula_dict['C']}"

            for element in sorted(elements):
                formula += f"{element}{formula_dict[element]}"

            return formula

    def _get_bond_fragments(self, atom1, atom2):
        """
        Returns the pieces of a molecule that one would obtain by breaking the bond between two atoms. Will throw ``ValueError`` if the atoms are in a ring.
        Useful for distance/angle/dihedral scans -- one fragment can be moved and the other held constant.

        Args:
            atom1 (int): the number of the first atom
            atom2 (int): the number of the second atom

        Returns:
            fragment1: the list of atoms in fragment 1 (containing atom1)
            fragment2: the list of atoms in fragment 2 (containing atom2)

        """

        self._check_atom_number(atom1)
        self._check_atom_number(atom2)

        bond_order = self.get_bond_order(atom1, atom2)
        if self.bonds.has_edge(atom1, atom2):
            self.bonds.remove_edge(atom1, atom2)

            fragments = nx.connected_components(self.bonds)
            fragment1 = []
            fragment2 = []

            for fragment in fragments:
                if atom1 in fragment:
                    if atom2 in fragment:
                        raise ValueError(f"Atom {atom1} and atom {atom2} are in a ring or otherwise connected!")
                    else:
                        fragment1 = fragment
                if atom2 in fragment:
                    fragment2 = fragment

            self.bonds.add_edge(atom1, atom2, weight=bond_order)
            return list(fragment1), list(fragment2)
        else:
            raise ValueError(f"No bond between atom {atom1} and atom {atom2}!")

    def _get_fragment_containing(self, atom):
        """
        Get the fragment containing the atom with number ``atom``.

        Args:
            atom (int): the number of the atom

        Returns:
            a list of all the atoms in the fragment
        """

        self._check_atom_number(atom)
        fragments = nx.connected_components(self.bonds)

        for fragment in fragments:
            if atom in fragment:
                return list(fragment)
                break

    def set_distance(self, atom1=None, atom2=None, distance=None, move="group", atoms=None):
        """
        Adjusts the ``atom1`` -- ``atom2`` bond length to be a fixed distance by moving atom2.

        If ``move`` is set to "group", then all atoms bonded to ``atom2`` will also be moved.

        If ``move`` is set to "atom", then only atom2 will be moved.

        Args:
            atom1 (int): the number of the first atom
            atom2 (int): the number of the second atom
            distance (float): distance in Angstroms of the final bond
            move (str): determines how fragment moving is handled
            atoms (list): 2-element list of atom numbers

        Returns:
            the Molecule object
        """

        if (atom1 is None) and (atom2 is None):
            assert isinstance(atoms, (list, np.ndarray)), "atom numbers need to come from fields or list!"
            assert len(atoms) == 2, "need 2 atom numbers to set distance"
            atom1 = atoms[0]
            atom2 = atoms[1]

        assert isinstance(distance, (float, int)), "need distance to set distance"

        self._check_atom_number(atom1)
        self._check_atom_number(atom2)

        if (not isinstance(distance, float)) or (distance < 0):
            raise ValueError(f"invalid value {distance} for distance!")

        atoms_to_move = []
        if move == "group":
            if self.get_bond_order(atom1, atom2):
                _, atoms_to_move = self._get_bond_fragments(atom1, atom2)
            else:
                atoms_to_move = self._get_fragment_containing(atom2)
        elif move == "atom":
            atoms_to_move = [atom2]
        else:
            raise ValueError(f"Invalid option {move} for parameter 'move'!")

        current_distance = self.get_distance(atom1, atom2)

        v1 = self.get_vector(atom1)
        v2 = self.get_vector(atom2)
        vb = v2 - v1

        if np.linalg.norm(vb) - current_distance > 0.00001:
            raise ValueError(f"Error calculating bond distance!")

        #### move all the atoms
        delta = distance - current_distance
        unitv = compute_unit_vector(vb)
        for atom in atoms_to_move:
            self.geometry[atom] = self.geometry[atom] + (delta * unitv)

        #### check everything worked okay...
        v1f = self.get_vector(atom1)
        v2f = self.get_vector(atom2)
        vbf = v2f - v1f

        if np.linalg.norm(vbf) - distance > 0.001:
            new_dist = np.linalg.norm(vbf)
            raise ValueError(f"Error moving bonds -- new distance is {new_dist:.3f}. Operation failed!")

        return self

    def set_angle(self, atom1=None, atom2=None, atom3=None, angle=None, move="group", atoms=None):
        """
        Adjusts the ``atom1`` -- ``atom2`` -- ``atom3`` bond angle to be a fixed value by moving ``atom3``.

        If `move` is set to "group", then all atoms bonded to ``atom3`` will also be moved.

        If `move` is set to "atom", then only ``atom3`` will be moved.

        Args:
            atom1 (int): the number of the first atom
            atom2 (int): the number of the second atom
            atom3 (int): the number of the third atom
            angle (float): final value in degrees of the ``atom1`` -- ``atom2`` -- ``atom3`` angle
            move (str): determines how fragment moving is handled
            atoms (list): 3-element list of atom numbers

        Returns:
            the Molecule object
        """

        if (atom1 is None) and (atom2 is None) and (atom3 is None) :
            assert isinstance(atoms, (list, np.ndarray)), "atom numbers need to come from fields or list!"
            assert len(atoms) == 3, "need 3 atom numbers to set angle"
            atom1 = atoms[0]
            atom2 = atoms[1]
            atom3 = atoms[2]

        assert isinstance(angle, (float, int)), "need angle to set angle"

        self._check_atom_number(atom1)
        self._check_atom_number(atom2)
        self._check_atom_number(atom3)

        if self.get_distance(atom1, atom2) < 0.01:
            raise ValueError(f"atom {atom1} and atom {atom2} are too close!")

        if self.get_distance(atom2, atom3) < 0.01:
            raise ValueError(f"atom {atom2} and atom {atom3} are too close!")

        if self.get_distance(atom1, atom3) < 0.01:
            raise ValueError(f"atom {atom1} and atom {atom3} are too close!")

        try:
            angle = float(angle)
        except:
            raise TypeError(f"angle {angle} cannot be converted to float!")

        if (not isinstance(angle, float)) or ((angle < 0) or (angle > 360)):
            raise ValueError(f"invalid value {angle} for angle!")

        atoms_to_move = []
        if move == "group":
            if self.get_bond_order(atom2, atom3):
                _, atoms_to_move = self._get_bond_fragments(atom2, atom3)
            elif self.are_connected(atom2, atom3):
                raise ValueError(
                    f"atom {atom2} and atom {atom3} are connected but not bonded -- cannot adjust angle! try manually removing one or more bonds."
                )
            else:
                atoms_to_move = self._get_fragment_containing(atom3)
        elif move == "atom":
            atoms_to_move = [atom3]
        else:
            raise ValueError(f"Invalid option {move} for parameter 'move'!")

        if atom1 in atoms_to_move:
            raise ValueError(
                f"atom {atom1} and atom {atom3} are connected in multiple ways -- cannot adjust angle! try manually removing one or more bonds."
            )

        current_angle = self.get_angle(atom1, atom2, atom3)
        delta = angle - current_angle

        if np.abs(delta) < 0.001:
            return

        #### now the real work begins...

        #### move everything to place atom2 at the origin
        v2 = self.get_vector(atom2)
        self.translate_molecule(-v2)

        v1 = self.get_vector(atom1)
        v3 = self.get_vector(atom3)

        #### perform the actual rotation
        rot_axis = np.cross(v1, v3)
        rot_matrix = compute_rotation_matrix(rot_axis, delta)
        for atom in atoms_to_move:
            self.geometry[atom] = np.dot(rot_matrix, self.get_vector(atom))

        #### and move it back!
        self.translate_molecule(v2)

        final_angle = self.get_angle(atom1, atom2, atom3)

        #### need to compare cosines to prevent insidious phase difficulties (like 0.00 and 359.99)
        if np.abs(math.cos(math.radians(final_angle)) - math.cos(math.radians(angle))) > 0.001:
            raise ValueError(f"Error rotating atoms -- expected angle {angle}, got {final_angle}  -- operation failed!")

        return self

    def set_dihedral(self, atom1=None, atom2=None, atom3=None, atom4=None, dihedral=None, move="group34", check_result=True, atoms=None):
        """
        Adjusts the ``atom1`` -- ``atom2`` -- ``atom3`` -- ``atom4`` dihedral angle to be a fixed value by moving atom 4.

        If ``move`` is set to "atom", then only ``atom4`` will be moved.

        If ``move`` is set to "group4", then all atoms bonded to ``atom4`` will also be moved.

        If ``move`` is set to "group34", then all atoms bonded to ``atom3`` and ``atom4`` will also be moved.

        Args:
            atom1 (int): the number of the first atom
            atom2 (int): the number of the second atom
            atom3 (int): the number of the third atom
            atom4 (int): the number of the fourth atom
            dihedral (float): final value in degrees of the ``atom1`` -- ``atom2`` -- ``atom3`` -- ``atom4`` angle
            move (str): determines how fragment moving is handled
            check_result (Bool): whether the final answer should be checked for correctness
            atoms (list): 4-element list of atomic numbers

        Returns:
            the Molecule object
        """

<<<<<<< HEAD
        if (atom1 is None) and (atom2 is None) and (atom3 is None) and (atom4 is None):
            assert isinstance(atoms, (list, np.ndarray)), "atom numbers need to come from fields or list!"
            assert len(atoms) == 4, "need 4 atom numbers to set dihedral"
            atom1 = atoms[0]
            atom2 = atoms[1]
            atom3 = atoms[2]
            atom4 = atoms[3]

        assert isinstance(dihedral, (float, int)), "need angle to set dihedral angle"

=======
        # check atom numbers
>>>>>>> f4589e71
        self._check_atom_number(atom1)
        self._check_atom_number(atom2)
        self._check_atom_number(atom3)
        self._check_atom_number(atom4)

        # check there is bond connectivity information
        assert len(self.bonds) > 0, "no bond connectivity information"

        # check for collinearity
        angle = self.get_angle(atom1, atom2, atom3, check=False)
        assert 0.0001 < angle < 179.9999, f"1/2/3 atoms {atom1}-{atom2}-{atom3} are collinear (angle={angle:.8f})"
        angle = self.get_angle(atom2, atom3, atom4, check=False)
        assert 0.0001 < angle < 179.9999, f"2/3/4 atoms {atom2}-{atom3}-{atom4} are collinear (angle={angle:.8f})"

        for x in [atom1, atom2, atom3, atom4]:
            for y in [atom1, atom2, atom3, atom4]:
                if x <= y:
                    continue
                else:
                    if self.get_sq_distance(x, y, check=False) < 0.001:
                        raise ValueError(f"atom {x} and atom {y} are too close!")

        try:
            dihedral = float(dihedral)
        except:
            raise TypeError(f"dihedral angle {dihedral} cannot be converted to float!")

        if (not isinstance(dihedral, float)) or ((dihedral < 0) or (dihedral > 360)):
            raise ValueError(f"invalid value {dihedral} for dihedral angle!")

        atoms_to_move = []
        if move == "group34":
            #### add atom3's fragment to atom4
            if self.get_bond_order(atom2, atom3):
                _, atoms_to_move = self._get_bond_fragments(atom2, atom3)
            elif self.are_connected(atom2, atom3):
                raise ValueError(
                    f"atom {atom2} and atom {atom3} are connected but not bonded -- cannot adjust dihedral angle! try manually removing one or more bonds."
                )
            else:
                atoms_to_move = self._get_fragment_containing(atom3)

            #### and make sure atom4 is in there too!
            if atom4 not in atoms_to_move:
                atoms_to_move += self._get_fragment_containing(atom4)
        elif move == "group4":
            if self.get_bond_order(atom3, atom4):
                _, atoms_to_move = self._get_bond_fragments(atom3, atom4)
            elif self.are_connected(atom3, atom4):
                raise ValueError(
                    f"atom {atom3} and atom {atom4} are connected but not bonded -- cannot adjust dihedral angle! try manually removing one or more bonds."
                )
            else:
                atoms_to_move = self._get_fragment_containing(atom4)
        elif move == "atom":
            atoms_to_move = [atom4]
        else:
            raise ValueError(f"Invalid option {move} for parameter 'move'!")

        if atom1 in atoms_to_move:
            raise ValueError(
                f"atom {atom1} and atom {atom4} are connected in multiple ways -- cannot adjust dihedral angle! try manually removing one or more bonds."
            )

        if atom2 in atoms_to_move:
            raise ValueError(
                f"atom {atom2} and atom {atom4} are connected in multiple ways -- cannot adjust dihedral angle! try manually removing one or more bonds."
            )

        if atom4 not in atoms_to_move:
            raise ValueError(f"atom {atom4} is not going to be moved... this operation is doomed to fail!")

        current_dihedral = self.get_dihedral(atom1, atom2, atom3, atom4, check=False)
        delta = (dihedral - current_dihedral) % 360

        if np.abs(delta) < 0.001:
            return

        #### now the real work begins...
        #### move everything to place atom2 at the origin
        v3 = self.get_vector(atom3, check=False)
        self.translate_molecule(-v3)

        #### perform the actual rotation
        rot_matrix = compute_rotation_matrix(-self.get_vector(atom2, check=False), delta)

        for atom in atoms_to_move:
            self.geometry[atom] = np.dot(rot_matrix, self.get_vector(atom, check=False))

        error = self.get_dihedral(atom1, atom2, atom3, atom4, check=False) - dihedral

        #### and move it back!
        self.translate_molecule(v3)

        if check_result:
            final_dihedral = self.get_dihedral(atom1, atom2, atom3, atom4, check=False)

            #### need to compare cosines to prevent insidious phase difficulties (like 0.00 and 359.99)
            #### this will throw ValueError for differences of about 2 degrees
            if np.abs(math.cos(math.radians(final_dihedral)) - math.cos(math.radians(dihedral))) > 0.001:
                raise ValueError(f"Error rotating atoms -- expected dihedral angle {dihedral}, got {final_dihedral}  -- operation failed!")

        return self

    def translate_molecule(self, vector):
        """
        Translates the whole molecule by the given vector.

        Args:
            vector (vector): the vector to translate by

        Returns:
            the Molecule object
        """
        for atom in range(1, self.num_atoms() + 1):
            self.geometry[atom] = self.geometry[atom] + vector

        return self

    def rotate_molecule(self, axis, degrees):
        """
        Rotates the whole molecule around the given axis.

        Args:
            axis (vector): the vector to rotate about
            theta (float): how much to rotate (in degrees)

        Returns:
            the Molecule object
        """
        rot_matrix = compute_rotation_matrix(axis, degrees)

        for atom in range(1, self.num_atoms() + 1):
            self.geometry[atom] = np.dot(rot_matrix, self.geometry[atom])

        return self

    def _recurse_through_formula(self, formula, masses, weights, cutoff=0.0000001, mass_precision=4, weight_precision=8):
        """
        Recurses through a formula and generates m/z isotopic pattern using tail recursion.

        To prevent blowup of memory, fragments with very low abundance are ignored. Masses and weights are also rounded after every step.
        To prevent error accumulation, internal precisions several orders of magnitude lower than the precision of interest should be employed.
        The default values should work nicely for low-res MS applications.

        Args:
            formula (np.ndarray, dtype=np.int8): vector containing atoms left to incorporate
            masses (np.ndarray): list of mass fragments at current iteration
            weights (np.ndarray): relative weights at current iteration
            cutoff (float): cutoff for similarity (masses within ``cutoff`` will be combined)
            mass_precision (int): number of decimal places to store for mass
            weight_precision (int): number of decimal places to store for weight

        Returns:
            masses
            weights
        """
        if np.array_equal(formula, np.zeros(shape=92, dtype=np.int8)):
            return masses[np.argsort(masses)], weights[np.argsort(masses)]

        current_e = np.nonzero(formula)[0][0]
        e_masses, e_weights = get_isotopic_distribution(current_e)

        new_masses = np.zeros(shape=(len(masses)*len(e_masses)))
        new_weights = np.zeros(shape=(len(masses)*len(e_masses)))
        for i in range(len(masses)):
            for j in range(len(e_masses)):
                new_masses[i*len(e_masses)+j] = masses[i] + e_masses[j]
                new_weights[i*len(e_masses)+j] = weights[i] * e_weights[j]

        newer_masses, indices = np.unique(np.round(new_masses, decimals=mass_precision), return_inverse=True)
        newer_weights = np.zeros_like(newer_masses)
        for k in range(len(newer_weights)):
            newer_weights[k] = np.sum(new_weights[np.nonzero(indices == k)])
        newer_weights = np.round(newer_weights, decimals=weight_precision)

        formula[current_e] += -1
        above_cutoff = np.nonzero(newer_weights > cutoff)
        return self._recurse_through_formula(formula, newer_masses[above_cutoff], newer_weights[above_cutoff], cutoff, mass_precision, weight_precision)

    def calculate_mass_spectrum(self, **kwargs):
        """
        Generates list of m/z values based on formula string (e.g. "C10H12")

        Final weights rounded to one decimal point (because of low-res MS).
        """
        form_vec = np.zeros(shape=92, dtype=np.int8)
        for z in self.atomic_numbers:
            form_vec[z - 1] += 1

        masses, weights = self._recurse_through_formula(form_vec, [0], [1], **kwargs)

        new_masses, indices = np.unique(np.round(masses, decimals=1), return_inverse=True)
        new_weights = np.zeros_like(new_masses)
        for k in range(len(new_weights)):
            new_weights[k] = np.sum(weights[np.nonzero(indices == k)])
        new_weights = new_weights / np.max(new_weights)

        return new_masses, new_weights

    def add_atom_at_centroid(self, symbol, atom_numbers, weighted=False):
        """
        Adds atom with symbol ``symbol`` at the centroid of the atoms in ``atom_numbers``.

        If ``weighted`` is ``True``, then the centroid calculation will take into account the atomic numbers of the atoms in question (placing the atom closer to more massive atoms).

        Otherwise, the average is unweighted.

        Args:
            symbol (str): the atomic symbol of the atom to be added
            atom_numbers (list): which atoms to put the new atom between
            weighted (Bool): if the centroid calculation should be weighted (see above)

        Returns:
            the Molecule object
        """

        if (not isinstance(atom_numbers, list)) or (len(atom_numbers) < 2):
            raise TypeError("atom_numbers must be list with at least two elements")

        if not isinstance(symbol, str):
            raise TypeError(f"symbol {symbol} must be a string!")

        coords = [None] * len(atom_numbers)
        weights = [1] * len(atom_numbers)
        for index, atom in enumerate(atom_numbers):
            self._check_atom_number(atom)
            coords[index] = self.get_vector(atom)
            if weighted == True:
                weights[index] = self.atomic_numbers[atom]

        new_coord = list(np.average(coords, weights=weights, axis=0))
        return self.add_atom(coordinates=new_coord, symbol=symbol)

    def add_atom(self, symbol, coordinates):
        """
        Add an atom with symbol ``symbol`` at position ``coordinates``.

        Args:
            symbol (str): symbol of the atom (e.g. "Cl", "Ar", "C")
            coordinates (list): the coordinates to add

        Returns:
            the Molecule object
        """

        if (not isinstance(coordinates, list)) or (len(coordinates) != 3):
            raise TypeError("coordinates must be list with three elements")

        if not isinstance(symbol, str):
            raise TypeError(f"symbol {symbol} must be a string!")

        number = get_number(symbol)
        self.atomic_numbers = np.append(self.atomic_numbers, [number]).view(OneIndexedArray)
        self.geometry = np.append(self.geometry, [coordinates], axis=0).view(OneIndexedArray)
        self.bonds.add_node(self.num_atoms())

        return self

    def remove_atom(self, number):
        """
        Remove the atom with number ``number``.

        Args:
            number (int): number of the atom

        Returns:
            the Molecule object
        """

        self._check_atom_number(number)

        try:
            self.bonds.remove_node(number)
            self.geometry = np.delete(self.geometry, number - 1, axis=0).view(OneIndexedArray)
            self.atomic_numbers = np.delete(self.atomic_numbers, number - 1).view(OneIndexedArray)
            return self
        except:
            raise ValueError("removing atom {number} failed!")

    def get_atomic_number(self, atom):
        """
        Get the atomic number for a given atom.

        Args:
            atom (int): number of the first atom

        Returns:
            atomic_number (int): the atomic number of that atom
        """
        self._check_atom_number(atom)
        return self.atomic_numbers[atom]

    def get_atomic_symbol(self, atom):
        """
        Get the atomic symbol for a given atom.

        Args:
            atom (int): number of the first atom

        Returns:
            atomic_symbol (str): the atomic symbol of that atom
         """
        atomic_number = self.get_atomic_number(atom)
        return get_symbol(atomic_number)

    def get_atomic_symbols(self):
        """
        Get a list of atomic symbols for this Molecule.

        Returns:
            atomic_symbols (cctk.OneIndexedArray): the atomic symbols
        """
        n_atoms = self.get_n_atoms()
        l = [ self.get_atomic_symbol(i) for i in range(1,n_atoms+1) ]
        return OneIndexedArray(l)

    def get_n_atoms(self):
        """
        Determine how many atoms are in this Molecule.

        Returns
            n_atoms (int): the number of atoms
        """
        return len(self.atomic_numbers)

    def get_vector(self, atom, atom2=None, check=True):
        """
        Get the geometry vector for a given atom. If two atoms are specified, gives the vector connecting them (from ``atom2`` to ``atom``).
        ``mol.get_vector(atom)`` is thus equivalent to ``mol.get_vector(atom, origin)``.

        Args:
            atom1 (int): number of the first atom
            atom2 (int): number of the second atom (optional)
            check (Bool): whether to validate input data (can be overridden to prevent slow double-checking)

        Returns:
            a Numpy array
        """
        if check:
            self._check_atom_number(atom)

        if atom2:
            if check:
                self._check_atom_number(atom2)
            return (self.geometry[atom] - self.geometry[atom2]).view(np.ndarray)
        else:
            return self.geometry[atom].view(np.ndarray)

    def get_distance(self, atom1=None, atom2=None, check=True, _dist=compute_distance_between, atoms=None):
        """
        Wrapper to compute distance between two atoms.

        This function is relatively slow (rate-limiting for certain applications), so performance boosts have been implemented (e.g. preloading ``_dist``).

        Args:
            atom1 (int): number of the first atom
            atom2 (int): number of the second atom
            check (Bool): whether to validate input data (can be overridden to prevent slow double-checking)
            _dist (function): function usd to compute distance
            atoms (list): list of atomic numbers

        Returns:
            the distance, in Angstroms
        """
        if (atom1 is None) and (atom2 is None):
            assert isinstance(atoms, (list, np.ndarray)), "atom numbers need to come from fields or list!"
            assert len(atoms) == 2, "need 2 atom numbers to get distance"
            atom1 = atoms[0]
            atom2 = atoms[1]

        if check:
            try:
                atom1 = int(atom1)
                atom2 = int(atom2)
            except:
                raise TypeError("atom numbers cannot be cast to int!")

            self._check_atom_number(atom1)
            self._check_atom_number(atom2)

        return _dist(self.get_vector(atom1, check=False), self.get_vector(atom2, check=False))

    def get_sq_distance(self, atom1, atom2, check=True):
        """
        Wrapper to compute squared distance between two atoms -- optimized for speed!

        Args:
            atom1 (int): number of the first atom
            atom2 (int): number of the second atom
            check (Bool): whether to validate input data (can be overridden to prevent slow double-checking)

        Returns:
            the squared distance
        """
        if check:
            try:
                atom1 = int(atom1)
                atom2 = int(atom2)
            except:
                raise TypeError("atom numbers cannot be cast to int!")

            self._check_atom_number(atom1)
            self._check_atom_number(atom2)

        return np.sum(np.square(self.get_vector(atom1, atom2, check=False)))

    def get_angle(self, atom1=None, atom2=None, atom3=None, check=True, _angle=compute_angle_between, atoms=None):
        """
        Wrapper to compute angle between three atoms.

        This function is relatively slow (rate-limiting for certain applications), so performance boosts have been implemented (e.g. preloading ``_angle``).

        Args:
            atom1 (int): number of the first atom
            atom2 (int): number of the second atom
            atom3 (int): number of the third atom
            check (Bool): whether to validate input data (can be overridden to prevent slow double-checking)
            _angle (function): function usd to compute angle
            atoms (list): list of atom numbers

        Returns:
            the angle, in degrees
        """
        if (atom1 is None) and (atom2 is None) and (atom3 is None):
            assert isinstance(atoms, (list, np.ndarray)), "atom numbers need to come from fields or list!"
            assert len(atoms) == 3, "need 3 atom numbers to get angle"
            atom1 = atoms[0]
            atom2 = atoms[1]
            atom3 = atoms[2]

        if check:
            try:
                atom1 = int(atom1)
                atom2 = int(atom2)
                atom3 = int(atom3)
            except:
                raise TypeError("atom numbers cannot be cast to int!")

            self._check_atom_number(atom1)
            self._check_atom_number(atom2)
            self._check_atom_number(atom3)

        v1 = self.get_vector(atom1, check=False)
        v2 = self.get_vector(atom2, check=False)
        v3 = self.get_vector(atom3, check=False)

        return _angle(v1 - v2, v3 - v2)

    def get_dihedral(self, atom1=None, atom2=None, atom3=None, atom4=None, check=True, _dihedral=compute_dihedral_between, atoms=None):
        """
        Wrapper to compute dihedral angle between four atoms.

        This function is relatively slow (rate-limiting for certain applications), so performance boosts have been implemented (e.g. preloading ``_dihedral``).

        Args:
            atom1 (int): number of the first atom
            atom2 (int): number of the second atom
            atom3 (int): number of the third atom
            atom4 (int): number of the fourth atom
            check (Bool): whether to validate input data (can be overridden to prevent slow double-checking)
            _dihedral (function): function used to compute dihedral
            atoms (list): list of atom numbers

        Returns:
            the dihedral angle, in degrees
        """
        if (atom1 is None) and (atom2 is None) and (atom3 is None) and (atom4 is None):
            assert isinstance(atoms, (list, np.ndarray)), "atom numbers need to come from fields or list!"
            assert len(atoms) == 4, "need 4 atom numbers to get dihedral angle"
            atom1 = atoms[0]
            atom2 = atoms[1]
            atom3 = atoms[2]
            atom4 = atoms[3]

        if check:
            try:
                atom1 = int(atom1)
                atom2 = int(atom2)
                atom3 = int(atom3)
                atom4 = int(atom4)
            except:
                raise TypeError("atom numbers cannot be cast to int!")

            self._check_atom_number(atom1)
            self._check_atom_number(atom2)
            self._check_atom_number(atom3)
            self._check_atom_number(atom4)

        return _dihedral(
            self.get_vector(atom1, check=False),
            self.get_vector(atom2, check=False),
            self.get_vector(atom3, check=False),
            self.get_vector(atom4, check=False),
        )

    def get_bond_order(self, atom1, atom2):
        """
        Wrapper to get bond order between two atoms.

        Args:
            atom1 (int): number of the first atom
            atom2 (int): number of the second atom

        Returns:
            the bond order
        """
        self._check_atom_number(atom1)
        self._check_atom_number(atom2)

        if self.bonds.has_edge(atom1, atom2):
            return self.bonds[atom1][atom2]["weight"]
        else:
            return 0

    def are_connected(self, atom1, atom2):
        """
        Wrapper to tell if two atoms are connected.
        """
        self._check_atom_number(atom1)
        self._check_atom_number(atom2)

        if atom1 in self._get_fragment_containing(atom2):
            return True
        else:
            return False

    def get_atoms_by_symbol(self, symbol):
        """
        Returns all the numbers of atoms of type ``symbol`` in the molecule.
        """
        if not isinstance(symbol, str):
            raise TypeError("symbol {symbol} must be a string")

        number = get_number(symbol)
        atoms = []

        for index, atom in enumerate(self.atomic_numbers, start=1):
            if atom == number:
                atoms.append(index)

        return atoms

    def get_heavy_atoms(self):
        """
        Returns a list of all the heavy atoms in the molecule (i.e., not hydrogen), for array indexing.
        """
        atoms = []

        for index, atom in enumerate(self.atomic_numbers, start=1):
            if atom != 1:
                atoms.append(index)

        return atoms

    def get_adjacent_atoms(self, atom):
        """
        Returns a list of the neighbors of ``atom``. If ``atom`` has no neighbors, an empty list will be returned.
        """
        try:
            atom = int(atom)
        except:
            raise TypeError(f"atom number {atom} cannot be cast to int!")

        self._check_atom_number(atom)

        return list(self.bonds.neighbors(atom))

    def num_atoms(self):
        return len(self.atomic_numbers)

    def rms_distance_between_atoms(self):
        """
        Returns the RMS distance (in Angstroms) between every pair of atoms - a quick, easy-to-calculate proxy for minimizing steric clashes.
        """
        distance = 0
        for i in range(1, self.num_atoms() + 1):
            for j in range(1, self.num_atoms() + 1):
                if i == j:
                    continue
                distance += self.get_distance(i, j) ** 2

        return math.sqrt(distance) / self.num_atoms()

    def optimize_dihedral(self, atom1, atom2, atom3, atom4, step=10):
        """
        Minimizes the value of ``self.rms_distance_between_atoms`` for the given dihedral, in one-degree increments.
        A cheap alternative to geometry optimization using *ab initio* methods or density functional theory.

        Args:
            atom1 (int): atom number of the first atom in the dihedral
            atom2 (int): atom number of the second atom in the dihedral
            atom3 (int): atom number of the third atom in the dihedral
            atom4 (int): atom number of the fourth atom in the dihedral
            step (float): explore angles from 0 to 360 with this stepsize in degrees

        Returns:
            the final value of the angle
        """
        self._check_atom_number(atom1)
        self._check_atom_number(atom2)
        self._check_atom_number(atom3)
        self._check_atom_number(atom4)

        best_angle = 0
        best_dist = 0

        for angle in range(0, 360, step):
            self.set_dihedral(atom1, atom2, atom3, atom4, angle)
            if self.rms_distance_between_atoms() > best_dist:
                best_dist = self.rms_distance_between_atoms()
                best_angle = angle

        self.set_dihedral(atom1, atom2, atom3, atom4, best_angle)
        return best_angle

    def atom_string(self, atom):
        """
        Returns the elemental symbol and the atom number for a given atom.

        For example, ``methane.atom_string(1)`` might return "C1".

        Args:
            atom (int): number of the atom

        Returns:
            the aforementioned atom string
        """
        try:
            atom = int(atom)
        except:
            raise ValueError("atom cannot be cast to int")

        self._check_atom_number(atom)

        return f"{get_symbol(self.atomic_numbers[atom])}{atom}"

    def perturb(self, size=0.005):
        """
        This function can be used to generate a slightly different molecule in cases where numerical (or geometric) converge is problematic.

        It adds a random variable (sampled from a normal distribution, centered at 0 with stddev ``size`) to every number in ``self.geometry``.

        Args:
            size (float): stddev of the normal distribution

        Returns:
            the Molecule object
        """
        geometry = self.geometry
        random = np.random.normal(scale=size, size=geometry.shape)

        self.geometry = geometry + random
        return self

    def center(self):
        """
        Moves the centroid to the origin.
        """
        atoms = np.arange(1, self.num_atoms()+1)
        self.translate_molecule(-self.geometry[atoms].mean(axis=0))
        return self

    @classmethod
    def combine_molecules(cls, molecule1, molecule2):
        """
        Combine two molecules into one final molecule.

        Bonding information is not currently preserved.

        Args:
            molecule1 (Molecule): 1st molecule
            molecule2 (Molecule): 2nd molecule

        Returns:
            new ``Molecule`` object
        """

        atoms = np.hstack((molecule1.atomic_numbers.T, molecule2.atomic_numbers.T)).view(OneIndexedArray)
        geoms = np.vstack((molecule1.geometry, molecule2.geometry)).view(OneIndexedArray)
        charge = molecule1.charge + molecule2.charge

        s1 = (molecule1.multiplicity - 1) / 2
        s2 = (molecule2.multiplicity - 1) / 2
        multiplicity = (s1+s2) * 2 + 1

        return Molecule(atoms, geoms, charge=charge, multiplicity=multiplicity)

    def volume(self):
        """
        Returns volume calculated from ``scipy.spatial.ConvexHull``. Not a perfect approximation (assumes all atoms are points).
        """
        hull = scipy.spatial.ConvexHull(self.geometry.view(np.ndarray))
        return hull.volume<|MERGE_RESOLUTION|>--- conflicted
+++ resolved
@@ -514,7 +514,6 @@
             the Molecule object
         """
 
-<<<<<<< HEAD
         if (atom1 is None) and (atom2 is None) and (atom3 is None) and (atom4 is None):
             assert isinstance(atoms, (list, np.ndarray)), "atom numbers need to come from fields or list!"
             assert len(atoms) == 4, "need 4 atom numbers to set dihedral"
@@ -525,9 +524,7 @@
 
         assert isinstance(dihedral, (float, int)), "need angle to set dihedral angle"
 
-=======
         # check atom numbers
->>>>>>> f4589e71
         self._check_atom_number(atom1)
         self._check_atom_number(atom2)
         self._check_atom_number(atom3)
