import math, copy, re
import numpy as np
import networkx as nx
from scipy.spatial.distance import cdist

import cctk
from cctk.helper_functions import (
    get_symbol,
    get_number,
    compute_rotation_matrix,
    compute_distance_between,
    compute_angle_between,
    compute_dihedral_between,
    compute_unit_vector,
    get_covalent_radius,
    get_vdw_radius,
    get_isotopic_distribution,
    compute_chirality,
)
import cctk.topology as top

class Molecule:
    """
    Class representing a single molecular geometry.

    In contrast to typical Python behavior, ``atomic_numbers`` and ``geometry`` are indexed from one, to simplify interfacing with computational chemistry programs.
    This has been done by defining a custom wrapper for ``numpy.ndarray`` called ``cctk.OneIndexedArray``.

    All other datatypes are indexed from 0.

    Attributes:
        name (str): for identification, optional
        atomic_numbers (cctk.OneIndexedArray, dtype=np.int8): list of atomic numbers
        geometry (cctk.OneIndexedArray): list of 3-tuples of xyz coordinates - same ordering as ``atomic_numbers``
        bonds (nx.Graph or list of tuples): connectivity graph or list of 2-tuples, with each element representing the 1-indexed atom number of a bonded pair
        charge (int): the charge of the molecule
        multiplicity (int): the spin state of the molecule (1 corresponds to singlet, 2 to doublet, 3 to triplet, etc. -- so a multiplicity of 1 is equivalent to S=0)
        vibrational_modes (list of cctk.VibrationalMode): vibrational modes
    """

    def __init__(self, atomic_numbers, geometry, name=None, bonds=None, charge=0, multiplicity=1, checks=True):
        """
        Create new Molecule object, and assign connectivity if needed.

        ``bonds`` must be a list of edges (i.e. an n x 2 ``numpy`` array).

        If ``checks`` is True, the atomic numbers in bonds will all be checked for consistency.
        This option can be disabled by setting ``checks`` to False, but this is not recommended for external data.
        """
        if len(atomic_numbers) != len(geometry):
            raise ValueError(f"length of geometry ({len(geometry)}) and atomic_numbers ({len(atomic_numbers)}) does not match!\n{atomic_numbers}\n{geometry}")

        try:
            atomic_numbers = np.asarray(atomic_numbers, dtype=np.int8).view(cctk.OneIndexedArray)
        except Exception as e:
            raise ValueError("invalid atom list")

        try:
            geometry = np.array(geometry, dtype=np.float32).view(cctk.OneIndexedArray)
        except Exception as e:
            raise TypeError("geometry cannot be cast to ``np.ndarray`` of floats!")

        if name is not None:
            if not isinstance(name, str):
                raise TypeError("name must be a string!")

        if not isinstance(charge, int):
            try:
                charge = int(charge)
            except Exception as e:
                raise TypeError("charge must be integer or castable to integer!")

        if not isinstance(multiplicity, int):
            try:
                multiplicity = int(multiplicity)
            except Exception as e:
                raise TypeError("multiplicity must be positive integer or castable to positive integer")
        assert multiplicity > 0, "multiplicity must be positive"

        self.atomic_numbers = atomic_numbers
        self.geometry = geometry

        self.name = name
        self.multiplicity = multiplicity
        self.charge = charge

        self.vibrational_modes = list()

        if isinstance(bonds, nx.Graph):
            self.bonds = bonds
        elif isinstance(bonds, (list,np.ndarray,nx.classes.reportviews.EdgeView)):
            if checks:
                known_atomic_numbers = set()
                for bond in bonds:
                    assert len(bond)==2, f"unexpected number of atoms in bond, expected 2, got {len(bond)}"
                    if bond[0] not in known_atomic_numbers:
                        self._check_atom_number(bond[0])
                        known_atomic_numbers.add(bond[0])
                    if bond[1] not in known_atomic_numbers:
                        self._check_atom_number(bond[1])
                        known_atomic_numbers.add(bond[1])

            self.bonds = nx.Graph()
            self.bonds.add_nodes_from(range(1, len(atomic_numbers) + 1))
            self.bonds.add_edges_from(bonds, weight=1)
        elif bonds is None:
            self.bonds = nx.Graph()
            self.bonds.add_nodes_from(range(1, len(atomic_numbers)+1))
        else:
            raise ValueError(f"unexpected type for bonds: {type(bonds)}")

    def __str__(self):
        if self.name is not None:
            return f"Molecule (name={self.name}, {len(self.atomic_numbers)} atoms)"
        else:
            return f"Molecule ({len(self.atomic_numbers)} atoms)"

    def assign_connectivity(self, cutoff=0.2, periodic_boundary_conditions=None):
        """
        Automatically recalculates bonds based on covalent radii. If two atoms are closer than the sum of their covalent radii + ``cutoff`` Angstroms,
        then they are considered bonded.

        Args:
            cutoff (float): the threshold (in Angstroms) for how close two covalent radii must be to be considered bonded

        Returns:
            self
        """

        #### delete all edges
        self.bonds = nx.create_empty_copy(self.bonds)

        assert isinstance(cutoff, (float, int)), "need cutoff to be numeric!"
        g = self.geometry.view(np.ndarray)

        dist_matrix = None

        #### cdist is SO FAST
        if periodic_boundary_conditions is None:
            dist_matrix = cdist(g, g, "euclidean")
        else:
            # even 16 cdist calls is faster than any other implementation, i tested it
            pbc = periodic_boundary_conditions
            assert isinstance(pbc, np.ndarray) and len(pbc) == 3, "Need 3-element ``np.ndarray`` for PBCs"

            nearby_cells = [
                [0, 0, 0],
                [pbc[0], 0, 0],
                [0, pbc[1], 0],
                [0, 0, pbc[2]],
                [pbc[0], pbc[1], 0],
                [pbc[0], 0, pbc[2]],
                [0, pbc[1], pbc[2]],
                [pbc[0], pbc[1], pbc[2]],
            ]

            dist_matrices = [cdist(g, g + np.array(nc), "euclidean") for nc in nearby_cells]
            dist_matrices += [cdist(g, g - np.array(nc), "euclidean") for nc in nearby_cells]
            distances_3d = np.stack(dist_matrices)
            dist_matrix = distances_3d.min(axis=0)

        covalent_radii = {z: get_covalent_radius(z) for z in set(self.atomic_numbers)}
        radii_by_num = [covalent_radii[z] for z in self.atomic_numbers]

        for i in range(1, self.num_atoms() + 1):
            r_i = radii_by_num[i-1]
            for j in range(i + 1, self.num_atoms() + 1):
                distance = dist_matrix[i-1][j-1]
                r_j = radii_by_num[j-1]

                # 0.5 A distance is used by RasMol and Chime (documentation available online) and works well, empirically
                if distance < (r_i + r_j + cutoff):
                    self.add_bond(i, j)

        return self

    def check_for_conflicts(self, min_buffer=1, group1=None, group2=None):
        """
        Automatically checks for conflicts based on covalent radii. If two atoms are closer than the sum of their covalent radii + buffer, then they are considered clashing.
        If `group1` and `group2` are selected, then conflicts will only be evaluated between these two groups of atoms.

        Args:
            min_buffer (float): the threshold (in Angstroms) for how close two covalent radii must be to be considered clashing. 1.0 A is default, empirically.
            group1 (list): atoms to evaluate against `group2` (if `None`, defaults to all atoms)
            group2 (list): atoms to evaluate against `group1` (if `None`, defaults to all atoms)

        Returns:
            True if there are no conflicts
            ValueError if there is a conflict
        """

        if group1 is None:
            group1 = list(range(1, self.num_atoms() + 1))

        if group2 is None:
            group2 = list(range(1, self.num_atoms() + 1))

        for atom in group1 + group2:
            self._check_atom_number(atom)

        for i in group1:
            for j in group2:
                if i == j:
                    continue
                distance = self.get_distance(i, j, check=False)
                r_i = get_covalent_radius(self.get_atomic_number(i))
                r_j = get_covalent_radius(self.get_atomic_number(j))

                # 0.5 A distance is used by RasMol and Chime (documentation available online) and works well, empirically
                if distance < (r_i + r_j - min_buffer):
#                    raise ValueError(f"atoms {i} and {j} are too close - distance {distance} A!")
                    return False

        return True

    def add_bond(self, atom1, atom2, bond_order=1, check=True):
        """
        Adds a new bond to the bond graph, or updates the existing bond order. Will not throw an error if the bond already exists.

        Args:
            atom1 (int): the number of the first atom
            atom2 (int): the number of the second atom
            bond_order (int): bond order of bond between atom1 and atom2
        """
        if check:
            self._check_atom_number(atom1)
            self._check_atom_number(atom2)
            assert isinstance(bond_order, int), f"bond order {bond_order} must be an integer"
            assert bond_order >= 0, f"bond order {bond_order} must be positive"

        if self.bonds.has_edge(atom1, atom2):
            if bond_order == 0:
                self.bonds.remove_edge(atom1, atom2)
            else:
                if self.bonds[atom1][atom2]["weight"] != bond_order:
                    self.bonds[atom1][atom2]["weight"] = bond_order
        elif bond_order > 0:
            self.bonds.add_edge(atom1, atom2, weight=bond_order)

    def remove_bond(self, atom1, atom2):
        """
        Alias for ``self.add_bond(atom1, atom2, bond_order=0)`` -- more intuitive nomenclature.
        """
        self.add_bond(atom1, atom2, bond_order=0)

    def _check_atom_number(self, number):
        """
        Helper method which performs quick checks on the validity of a given atom number.
        """
        assert isinstance(number, int), "atomic number must be integer"
        assert 0 < number <= self.num_atoms(), "atom number {number} too large! (or too small - needs to be >0)"

    def formula(self, return_dict=False):
        """
        Returns the atomic formula.

        If ``return_dict`` is ``True``, then returns a ``dictionary`` with keys elemental symbols and values the number of occurrences.

        For instance, ``water.formula()`` would return ``{'O': 1, 'H': 2}``.

        If ``return_dict`` is ``False``, then returns a stringified version of the formula according to standard rules.

        For instance, ``water.formula()`` would return ``H2O``.

        Args:
            return_dict (Bool): if the method should return a string or a dictionary

        Returns:
            a dictionary or string representing the molecule's formula
        """

        formula_dict = {}
        for atom in self.atomic_numbers:
            symbol = get_symbol(atom)
            if symbol in formula_dict:
                formula_dict[symbol] += 1
            else:
                formula_dict[symbol] = 1
        if return_dict == True:
            return formula_dict
        else:
            formula = ""
            elements = list(formula_dict.keys())

            #### H and C always come first
            if "H" in elements:
                elements.remove("H")
                formula += f"H{formula_dict['H']}"

            if "C" in elements:
                elements.remove("C")
                formula += f"C{formula_dict['C']}"

            for element in sorted(elements):
                formula += f"{element}{formula_dict[element]}"

            return formula

    def _get_bond_fragments(self, atom1, atom2):
        """
        Returns the pieces of a molecule that one would obtain by ereaking the bond between two atoms. Will throw ``ValueError`` if the atoms are in a ring.
        Useful for distance/angle/dihedral scans -- one fragment can be moved and the other held constant.

        Args:
            atom1 (int): the number of the first atom
            atom2 (int): the number of the second atom

        Returns:
            fragment1: the list of atoms in fragment 1 (containing atom1)
            fragment2: the list of atoms in fragment 2 (containing atom2)

        """

        self._check_atom_number(atom1)
        self._check_atom_number(atom2)

        assert self.bonds.number_of_edges() > 0, "need a bond graph to perform this operation -- try calling self.assign_connectivity()!"

        bond_order = self.get_bond_order(atom1, atom2)
        if self.bonds.has_edge(atom1, atom2):
            self.bonds.remove_edge(atom1, atom2)

            fragments = nx.connected_components(self.bonds)
            fragment1 = []
            fragment2 = []

            for fragment in fragments:
                if atom1 in fragment:
                    if atom2 in fragment:
                        self.add_bond(atom1, atom2, bond_order) # not adding back this bond causes some pretty pernicious errors
                        raise ValueError(f"Atom {atom1} and atom {atom2} are in a ring or otherwise connected!")
                    else:
                        fragment1 = fragment
                if atom2 in fragment:
                    fragment2 = fragment

            self.add_bond(atom1, atom2, bond_order)
            return list(fragment1), list(fragment2)
        else:
            raise ValueError(f"No bond between atom {atom1} and atom {atom2}!")

    def _get_fragment_containing(self, atom):
        """
        Get the fragment containing the atom with number ``atom``.

        Args:
            atom (int): the number of the atom

        Returns:
            a list of all the atoms in the fragment
        """

        self._check_atom_number(atom)

        fragments = nx.connected_components(self.bonds)

        for fragment in fragments:
            if atom in fragment:
                return list(fragment)

    def set_distance(self, atom1=None, atom2=None, distance=None, move="group", atoms=None):
        """
        Adjusts the ``atom1`` -- ``atom2`` bond length to be a fixed distance by moving atom2.

        If ``move`` is set to "group", then all atoms bonded to ``atom2`` will also be moved.

        If ``move`` is set to "atom", then only atom2 will be moved.

        Args:
            atom1 (int): the number of the first atom
            atom2 (int): the number of the second atom
            distance (float): distance in Angstroms of the final bond
            move (str): determines how fragment moving is handled
            atoms (list): 2-element list of atom numbers

        Returns:
            the Molecule object
        """

        if (atom1 is None) and (atom2 is None):
            assert isinstance(atoms, (list, np.ndarray)), "atom numbers need to come from fields or list!"
            assert len(atoms) == 2, "need 2 atom numbers to set distance"
            atom1 = atoms[0]
            atom2 = atoms[1]

        assert isinstance(distance, (float, int, np.number)), "need distance to set distance"

        self._check_atom_number(atom1)
        self._check_atom_number(atom2)

        if (not isinstance(distance, float)) or (distance < 0):
            raise ValueError(f"invalid value {distance} for distance!")

        atoms_to_move = []
        if move == "group":
            if self.get_bond_order(atom1, atom2):
                _, atoms_to_move = self._get_bond_fragments(atom1, atom2)
            else:
                atoms_to_move = self._get_fragment_containing(atom2)
        elif move == "atom":
            atoms_to_move = [atom2]
        else:
            raise ValueError(f"Invalid option {move} for parameter 'move'!")

        if (atom1 in atoms_to_move and atom2 in atoms_to_move) and move == "group":
            raise ValueError('both our atoms are connected which will preclude any movement with ``move`` set to "group"')

        current_distance = self.get_distance(atom1, atom2)

        v1 = self.get_vector(atom1)
        v2 = self.get_vector(atom2)
        vb = v2 - v1

        if np.linalg.norm(vb) - current_distance > 0.00001:
            raise ValueError(f"Error calculating bond distance!")

        #### move all the atoms
        delta = distance - current_distance
        unitv = compute_unit_vector(vb)
        for atom in atoms_to_move:
            self.geometry[atom] = self.geometry[atom] + (delta * unitv)

        #### check everything worked okay...
        v1f = self.get_vector(atom1)
        v2f = self.get_vector(atom2)
        vbf = v2f - v1f

        if np.linalg.norm(vbf) - distance > 0.001:
            new_dist = np.linalg.norm(vbf)
            raise ValueError(f"Error moving bonds -- new distance is {new_dist:.3f}. Operation failed!")

        return self

    def set_angle(self, atom1=None, atom2=None, atom3=None, angle=None, move="group", atoms=None):
        """
        Adjusts the ``atom1`` -- ``atom2`` -- ``atom3`` bond angle to be a fixed value by moving ``atom3``.

        If `move` is set to "group", then all atoms bonded to ``atom3`` will also be moved.

        If `move` is set to "atom", then only ``atom3`` will be moved.

        Args:
            atom1 (int): the number of the first atom
            atom2 (int): the number of the second atom
            atom3 (int): the number of the third atom
            angle (float): final value in degrees of the ``atom1`` -- ``atom2`` -- ``atom3`` angle
            move (str): determines how fragment moving is handled
            atoms (list): 3-element list of atom numbers

        Returns:
            the Molecule object
        """

        if (atom1 is None) and (atom2 is None) and (atom3 is None) :
            assert isinstance(atoms, (list, np.ndarray)), "atom numbers need to come from fields or list!"
            assert len(atoms) == 3, "need 3 atom numbers to set angle"
            atom1 = atoms[0]
            atom2 = atoms[1]
            atom3 = atoms[2]

        assert isinstance(angle, (float, int, np.number)), "need angle to set angle"

        self._check_atom_number(atom1)
        self._check_atom_number(atom2)
        self._check_atom_number(atom3)

        if self.get_distance(atom1, atom2) < 0.01:
            raise ValueError(f"atom {atom1} and atom {atom2} are too close!")

        if self.get_distance(atom2, atom3) < 0.01:
            raise ValueError(f"atom {atom2} and atom {atom3} are too close!")

        if self.get_distance(atom1, atom3) < 0.01:
            raise ValueError(f"atom {atom1} and atom {atom3} are too close!")

        try:
            angle = float(angle)
        except Exception as e:
            raise TypeError(f"angle {angle} cannot be converted to float!")

        if (not isinstance(angle, float)) or ((angle < 0) or (angle > 360)):
            raise ValueError(f"invalid value {angle} for angle!")

        atoms_to_move = []
        if move == "group":
            if self.get_bond_order(atom2, atom3):
                _, atoms_to_move = self._get_bond_fragments(atom2, atom3)
            elif self.are_connected(atom2, atom3):
                raise ValueError(
                    f"atom {atom2} and atom {atom3} are connected but not bonded -- cannot adjust angle! try manually removing one or more bonds."
                )
            else:
                atoms_to_move = self._get_fragment_containing(atom3)
        elif move == "atom":
            atoms_to_move = [atom3]
        else:
            raise ValueError(f"Invalid option {move} for parameter 'move'!")

        if atom1 in atoms_to_move:
            raise ValueError(
                f"atom {atom1} and atom {atom3} are connected in multiple ways -- cannot adjust angle! try manually removing one or more bonds."
            )

        current_angle = self.get_angle(atom1, atom2, atom3)
        delta = angle - current_angle

        if np.abs(delta) < 0.001:
            return

        #### now the real work begins...

        #### move everything to place atom2 at the origin
        v2 = self.get_vector(atom2)
        self.translate_molecule(-v2)

        v1 = self.get_vector(atom1)
        v3 = self.get_vector(atom3)

        #### perform the actual rotation
        rot_axis = np.cross(v1, v3)
        rot_matrix = compute_rotation_matrix(rot_axis, delta)
        for atom in atoms_to_move:
            self.geometry[atom] = np.dot(rot_matrix, self.get_vector(atom))

        #### and move it back!
        self.translate_molecule(v2)

        final_angle = self.get_angle(atom1, atom2, atom3)

        #### need to compare cosines to prevent insidious phase difficulties (like 0.00 and 359.99)
        if np.abs(math.cos(math.radians(final_angle)) - math.cos(math.radians(angle))) > 0.001:
            raise ValueError(f"Error rotating atoms -- expected angle {angle}, got {final_angle}  -- operation failed!")

        return self

    def set_dihedral(self, atom1=None, atom2=None, atom3=None, atom4=None, dihedral=None, move="group34", check_result=True, atoms=None):
        """
        Adjusts the ``atom1`` -- ``atom2`` -- ``atom3`` -- ``atom4`` dihedral angle to be a fixed value by moving atom 4.

        If ``move`` is set to "atom", then only ``atom4`` will be moved.

        If ``move`` is set to "group4", then all atoms bonded to ``atom4`` will also be moved.

        If ``move`` is set to "group34", then all atoms bonded to ``atom3`` and ``atom4`` will also be moved.

        Args:
            atom1 (int): the number of the first atom
            atom2 (int): the number of the second atom
            atom3 (int): the number of the third atom
            atom4 (int): the number of the fourth atom
            dihedral (float): final value in degrees of the ``atom1`` -- ``atom2`` -- ``atom3`` -- ``atom4`` angle
            move (str): determines how fragment moving is handled
            check_result (Bool): whether the final answer should be checked for correctness
            atoms (list): 4-element list of atomic numbers

        Returns:
            the Molecule object
        """

        if (atom1 is None) and (atom2 is None) and (atom3 is None) and (atom4 is None):
            assert isinstance(atoms, (list, np.ndarray)), "atom numbers need to come from fields or list!"
            assert len(atoms) == 4, "need 4 atom numbers to set dihedral"
            atom1 = atoms[0]
            atom2 = atoms[1]
            atom3 = atoms[2]
            atom4 = atoms[3]

        assert isinstance(dihedral, (float, int, np.number)), "need angle to set dihedral angle"

        # check atom numbers
        self._check_atom_number(atom1)
        self._check_atom_number(atom2)
        self._check_atom_number(atom3)
        self._check_atom_number(atom4)

        # check there is bond connectivity information
        assert len(self.bonds) > 0, "no bond connectivity information"

        # check for collinearity
        angle = self.get_angle(atom1, atom2, atom3, check=False)
        assert 0.0001 < angle < 179.9999, f"1/2/3 atoms {atom1}-{atom2}-{atom3} are collinear (angle={angle:.8f})"
        angle = self.get_angle(atom2, atom3, atom4, check=False)
        assert 0.0001 < angle < 179.9999, f"2/3/4 atoms {atom2}-{atom3}-{atom4} are collinear (angle={angle:.8f})"

        for x in [atom1, atom2, atom3, atom4]:
            for y in [atom1, atom2, atom3, atom4]:
                if x <= y:
                    continue
                else:
                    if self.get_sq_distance(x, y, check=False) < 0.001:
                        raise ValueError(f"atom {x} and atom {y} are too close!")

        try:
            dihedral = float(dihedral)
        except Exception as e:
            raise TypeError(f"dihedral angle {dihedral} cannot be converted to float!")

        if (not isinstance(dihedral, float)) or ((dihedral < 0) or (dihedral > 360)):
            raise ValueError(f"invalid value {dihedral} for dihedral angle!")

        atoms_to_move = []
        if move == "group34":
            #### add atom3's fragment to atom4
            if self.get_bond_order(atom2, atom3):
                _, atoms_to_move = self._get_bond_fragments(atom2, atom3)
            elif self.are_connected(atom2, atom3):
                raise ValueError(
                    f"atom {atom2} and atom {atom3} are connected but not bonded -- cannot adjust dihedral angle! try manually removing one or more bonds."
                )
            else:
                atoms_to_move = self._get_fragment_containing(atom3)

            #### and make sure atom4 is in there too!
            if atom4 not in atoms_to_move:
                atoms_to_move += self._get_fragment_containing(atom4)
        elif move == "group4":
            if self.get_bond_order(atom3, atom4):
                _, atoms_to_move = self._get_bond_fragments(atom3, atom4)
            elif self.are_connected(atom3, atom4):
                raise ValueError(
                    f"atom {atom3} and atom {atom4} are connected but not bonded -- cannot adjust dihedral angle! try manually removing one or more bonds."
                )
            else:
                atoms_to_move = self._get_fragment_containing(atom4)
        elif move == "atom":
            atoms_to_move = [atom4]
        else:
            raise ValueError(f"Invalid option {move} for parameter 'move'!")

        if atom1 in atoms_to_move:
            raise ValueError(
                f"atom {atom1} and atom {atom4} are connected in multiple ways -- cannot adjust dihedral angle! try manually removing one or more bonds."
            )

        if atom2 in atoms_to_move:
            raise ValueError(
                f"atom {atom2} and atom {atom4} are connected in multiple ways -- cannot adjust dihedral angle! try manually removing one or more bonds."
            )

        if atom4 not in atoms_to_move:
            raise ValueError(f"atom {atom4} is not going to be moved... this operation is doomed to fail!")

        current_dihedral = self.get_dihedral(atom1, atom2, atom3, atom4, check=False)
        delta = (dihedral - current_dihedral) % 360

        if np.abs(delta) < 0.001:
            return self

        #### now the real work begins...
        #### move everything to place atom2 at the origin
        v3 = self.get_vector(atom3, check=False)
        self.translate_molecule(-v3)

        #### perform the actual rotation
        rot_matrix = compute_rotation_matrix(-self.get_vector(atom2, check=False), delta)

        for atom in atoms_to_move:
            self.geometry[atom] = np.dot(rot_matrix, self.get_vector(atom, check=False))

        #### and move it back!
        self.translate_molecule(v3)

        if check_result:
            final_dihedral = self.get_dihedral(atom1, atom2, atom3, atom4, check=False)

            #### need to compare cosines to prevent insidious phase difficulties (like 0.00 and 359.99)
            #### this will throw ValueError for differences of about 2 degrees
            if np.abs(math.cos(math.radians(final_dihedral)) - math.cos(math.radians(dihedral))) > 0.001:
                raise ValueError(f"Error rotating atoms -- expected dihedral angle {dihedral}, got {final_dihedral}  -- operation failed!")

        return self

    def translate_molecule(self, vector):
        """
        Translates the whole molecule by the given vector.

        Args:
            vector (vector): the vector to translate by

        Returns:
            the Molecule object
        """
#        for atom in range(1, self.num_atoms() + 1):
#            self.geometry[atom] = self.geometry[atom] + vector

        self.geometry += vector

        return self

    def rotate_molecule(self, axis, degrees):
        """
        Rotates the whole molecule around the given axis.

        Args:
            axis (vector): the vector to rotate about
            theta (float): how much to rotate (in degrees)

        Returns:
            the Molecule object
        """
        rot_matrix = compute_rotation_matrix(axis, degrees)

        for atom in range(1, self.num_atoms() + 1):
            self.geometry[atom] = np.dot(rot_matrix, self.geometry[atom])

        return self

    def _recurse_through_formula(self, formula, masses, weights, cutoff=0.0000001, mass_precision=4, weight_precision=8):
        """
        Recurses through a formula and generates m/z isotopic pattern using tail recursion.

        To prevent blowup of memory, fragments with very low abundance are ignored. Masses and weights are also rounded after every step.
        To prevent error accumulation, internal precisions several orders of magnitude lower than the precision of interest should be employed.
        The default values should work nicely for low-res MS applications.

        Args:
            formula (np.ndarray, dtype=np.int8): vector containing atoms left to incorporate
            masses (np.ndarray): list of mass fragments at current iteration
            weights (np.ndarray): relative weights at current iteration
            cutoff (float): cutoff for similarity (masses within ``cutoff`` will be combined)
            mass_precision (int): number of decimal places to store for mass
            weight_precision (int): number of decimal places to store for weight

        Returns:
            masses
            weights
        """
        if np.array_equal(formula, np.zeros(shape=92, dtype=np.int8)):
            return masses[np.argsort(masses)], weights[np.argsort(masses)]

        current_e = np.nonzero(formula)[0][0]
        e_masses, e_weights = get_isotopic_distribution(current_e)

        new_masses = np.zeros(shape=(len(masses)*len(e_masses)))
        new_weights = np.zeros(shape=(len(masses)*len(e_masses)))
        for i in range(len(masses)):
            for j in range(len(e_masses)):
                new_masses[i*len(e_masses)+j] = masses[i] + e_masses[j]
                new_weights[i*len(e_masses)+j] = weights[i] * e_weights[j]

        newer_masses, indices = np.unique(np.round(new_masses, decimals=mass_precision), return_inverse=True)
        newer_weights = np.zeros_like(newer_masses)
        for k in range(len(newer_weights)):
            newer_weights[k] = np.sum(new_weights[np.nonzero(indices == k)])
        newer_weights = np.round(newer_weights, decimals=weight_precision)

        formula[current_e] += -1
        above_cutoff = np.nonzero(newer_weights > cutoff)
        return self._recurse_through_formula(formula, newer_masses[above_cutoff], newer_weights[above_cutoff], cutoff, mass_precision, weight_precision)

    def calculate_mass_spectrum(self, **kwargs):
        """
        Generates list of m/z values based on formula string (e.g. "C10H12")

        Final weights rounded to one decimal point (because of low-res MS).
        """
        form_vec = np.zeros(shape=92, dtype=np.int8)
        for z in self.atomic_numbers:
            form_vec[z - 1] += 1

        masses, weights = self._recurse_through_formula(form_vec, [0], [1], **kwargs)

        new_masses, indices = np.unique(np.round(masses, decimals=1), return_inverse=True)
        new_weights = np.zeros_like(new_masses)
        for k in range(len(new_weights)):
            new_weights[k] = np.sum(weights[np.nonzero(indices == k)])
        new_weights = new_weights / np.max(new_weights)

        return new_masses, new_weights

    def add_atom_at_centroid(self, symbol, atom_numbers, weighted=False):
        """
        Adds atom with symbol ``symbol`` at the centroid of the atoms in ``atom_numbers``.

        If ``weighted`` is ``True``, then the centroid calculation will take into account the atomic numbers of the atoms in question (placing the atom closer to more massive atoms).

        Otherwise, the average is unweighted.

        Args:
            symbol (str): the atomic symbol of the atom to be added
            atom_numbers (list): which atoms to put the new atom between
            weighted (Bool): if the centroid calculation should be weighted (see above)

        Returns:
            the Molecule object
        """

        if (not isinstance(atom_numbers, list)) or (len(atom_numbers) < 2):
            raise TypeError("atom_numbers must be list with at least two elements")

        if not isinstance(symbol, str):
            raise TypeError(f"symbol {symbol} must be a string!")

        coords = [None] * len(atom_numbers)
        weights = [1] * len(atom_numbers)
        for index, atom in enumerate(atom_numbers):
            self._check_atom_number(atom)
            coords[index] = self.get_vector(atom)
            if weighted == True:
                weights[index] = self.atomic_numbers[atom]

        new_coord = list(np.average(coords, weights=weights, axis=0))
        return self.add_atom(coordinates=new_coord, symbol=symbol)

    def add_atom(self, symbol, coordinates):
        """
        Add an atom with symbol ``symbol`` at position ``coordinates``.

        Args:
            symbol (str): symbol of the atom (e.g. "Cl", "Ar", "C")
            coordinates (list): the coordinates to add

        Returns:
            the Molecule object
        """

        if (not isinstance(coordinates, (list, np.ndarray)) or (len(coordinates) != 3)):
            raise TypeError("coordinates must be list with three elements")

        if not isinstance(symbol, str):
            raise TypeError(f"symbol {symbol} must be a string!")

        number = get_number(symbol)
        self.atomic_numbers = np.append(self.atomic_numbers, [number]).astype(np.int8).view(cctk.OneIndexedArray)
        self.geometry = np.append(self.geometry, [coordinates], axis=0).view(cctk.OneIndexedArray)
        self.bonds.add_node(self.num_atoms())

        return self

    def remove_atom(self, number):
        """
        Remove the atom with number ``number``.

        Args:
            number (int): number of the atom

        Returns:
            the Molecule object
        """

        self._check_atom_number(number)

        try:
            self.bonds.remove_node(number)
            self.geometry = np.delete(self.geometry, number - 1, axis=0).view(cctk.OneIndexedArray)
            self.atomic_numbers = np.delete(self.atomic_numbers, number - 1).view(cctk.OneIndexedArray)

            #### need to renumber to fill gaps
            self.bonds = nx.convert_node_labels_to_integers(self.bonds, first_label=1, ordering="sorted")

            return self
        except Exception as e:
            raise ValueError("removing atom {number} failed!")

    def get_atomic_number(self, atom):
        """
        Get the atomic number for a given atom.

        Args:
            atom (int): number of the first atom

        Returns:
            atomic_number (int): the atomic number of that atom
        """
        self._check_atom_number(atom)
        return self.atomic_numbers[atom]

    def get_atomic_symbol(self, atom):
        """
        Get the atomic symbol for a given atom.

        Args:
            atom (int): number of the first atom

        Returns:
            atomic_symbol (str): the atomic symbol of that atom
         """
        atomic_number = self.get_atomic_number(atom)
        return get_symbol(atomic_number)

    def get_atomic_symbols(self):
        """
        Get a list of atomic symbols for this Molecule.

        Returns:
            atomic_symbols (cctk.OneIndexedArray): the atomic symbols
        """
        n_atoms = self.get_n_atoms()
        l = [ self.get_atomic_symbol(i) for i in range(1,n_atoms+1) ]
        return cctk.OneIndexedArray(l)

    def get_n_atoms(self):
        """
        Determine how many atoms are in this Molecule.

        Returns
            n_atoms (int): the number of atoms
        """
        return len(self.atomic_numbers)

    def get_vector(self, atom, atom2=None, check=True):
        """
        Get the geometry vector for a given atom. If two atoms are specified, gives the vector connecting them (from ``atom2`` to ``atom``).
        ``mol.get_vector(atom)`` is thus equivalent to ``mol.get_vector(atom, origin)``.

        Args:
            atom1 (int): number of the first atom
            atom2 (int): number of the second atom (optional)
            check (Bool): whether to validate input data (can be overridden to prevent slow double-checking)

        Returns:
            a Numpy array
        """
        if check:
            self._check_atom_number(atom)

        if atom2:
            if check:
                self._check_atom_number(atom2)
            return (self.geometry[atom] - self.geometry[atom2]).view(np.ndarray)
        else:
            return self.geometry[atom].view(np.ndarray)

    def get_distance(self, atom1=None, atom2=None, check=True, _dist=compute_distance_between, atoms=None):
        """
        Wrapper to compute distance between two atoms.

        This function is relatively slow (rate-limiting for certain applications), so performance boosts have been implemented (e.g. preloading ``_dist``).

        Args:
            atom1 (int): number of the first atom
            atom2 (int): number of the second atom
            check (Bool): whether to validate input data (can be overridden to prevent slow double-checking)
            _dist (function): function usd to compute distance
            atoms (list): list of atomic numbers

        Returns:
            the distance, in Angstroms
        """
        if (atom1 is None) and (atom2 is None):
            assert isinstance(atoms, (list, np.ndarray)), "atom numbers need to come from fields or list!"
            assert len(atoms) == 2, "need 2 atom numbers to get distance"
            atom1 = atoms[0]
            atom2 = atoms[1]

        if check:
            try:
                atom1 = int(atom1)
                atom2 = int(atom2)
            except Exception as e:
                raise TypeError("atom numbers cannot be cast to int!")

            self._check_atom_number(atom1)
            self._check_atom_number(atom2)

        return _dist(self.get_vector(atom1, check=False), self.get_vector(atom2, check=False))

    def get_sq_distance(self, atom1, atom2, check=True):
        """
        Wrapper to compute squared distance between two atoms -- optimized for speed!

        Args:
            atom1 (int): number of the first atom
            atom2 (int): number of the second atom
            check (Bool): whether to validate input data (can be overridden to prevent slow double-checking)

        Returns:
            the squared distance
        """
        if check:
            try:
                atom1 = int(atom1)
                atom2 = int(atom2)
            except Exception as e:
                raise TypeError("atom numbers cannot be cast to int!")

            self._check_atom_number(atom1)
            self._check_atom_number(atom2)

        return np.sum(np.square(self.get_vector(atom1, atom2, check=False)))

    def get_angle(self, atom1=None, atom2=None, atom3=None, check=True, _angle=compute_angle_between, atoms=None):
        """
        Wrapper to compute angle between three atoms.

        This function is relatively slow (rate-limiting for certain applications), so performance boosts have been implemented (e.g. preloading ``_angle``).

        Args:
            atom1 (int): number of the first atom
            atom2 (int): number of the second atom
            atom3 (int): number of the third atom
            check (Bool): whether to validate input data (can be overridden to prevent slow double-checking)
            _angle (function): function usd to compute angle
            atoms (list): list of atom numbers

        Returns:
            the angle, in degrees
        """
        if (atom1 is None) and (atom2 is None) and (atom3 is None):
            assert isinstance(atoms, (list, np.ndarray)), "atom numbers need to come from fields or list!"
            assert len(atoms) == 3, "need 3 atom numbers to get angle"
            atom1 = atoms[0]
            atom2 = atoms[1]
            atom3 = atoms[2]

        if check:
            try:
                atom1 = int(atom1)
                atom2 = int(atom2)
                atom3 = int(atom3)
            except Exception as e:
                raise TypeError("atom numbers cannot be cast to int!")

            self._check_atom_number(atom1)
            self._check_atom_number(atom2)
            self._check_atom_number(atom3)

        v1 = self.get_vector(atom1, check=False)
        v2 = self.get_vector(atom2, check=False)
        v3 = self.get_vector(atom3, check=False)

        return _angle(v1 - v2, v3 - v2)

    def get_dihedral(self, atom1=None, atom2=None, atom3=None, atom4=None, check=True, _dihedral=compute_dihedral_between, atoms=None):
        """
        Wrapper to compute dihedral angle between four atoms.

        This function is relatively slow (rate-limiting for certain applications), so performance boosts have been implemented (e.g. preloading ``_dihedral``).

        Args:
            atom1 (int): number of the first atom
            atom2 (int): number of the second atom
            atom3 (int): number of the third atom
            atom4 (int): number of the fourth atom
            check (Bool): whether to validate input data (can be overridden to prevent slow double-checking)
            _dihedral (function): function used to compute dihedral
            atoms (list): list of atom numbers

        Returns:
            the dihedral angle, in degrees
        """
        if (atom1 is None) and (atom2 is None) and (atom3 is None) and (atom4 is None):
            assert isinstance(atoms, (list, np.ndarray)), "atom numbers need to come from fields or list!"
            assert len(atoms) == 4, "need 4 atom numbers to get dihedral angle"
            atom1 = atoms[0]
            atom2 = atoms[1]
            atom3 = atoms[2]
            atom4 = atoms[3]

        if check:
            try:
                atom1 = int(atom1)
                atom2 = int(atom2)
                atom3 = int(atom3)
                atom4 = int(atom4)
            except Exception as e:
                raise TypeError("atom numbers cannot be cast to int!")

            self._check_atom_number(atom1)
            self._check_atom_number(atom2)
            self._check_atom_number(atom3)
            self._check_atom_number(atom4)

        return _dihedral(
            self.get_vector(atom1, check=False),
            self.get_vector(atom2, check=False),
            self.get_vector(atom3, check=False),
            self.get_vector(atom4, check=False),
        )

    def get_bond_order(self, atom1, atom2):
        """
        Wrapper to get bond order between two atoms.

        Args:
            atom1 (int): number of the first atom
            atom2 (int): number of the second atom

        Returns:
            the bond order
        """
        self._check_atom_number(atom1)
        self._check_atom_number(atom2)

        if self.bonds.has_edge(atom1, atom2):
            return self.bonds[atom1][atom2]["weight"]
        else:
            return 0

    def are_connected(self, atom1, atom2):
        """
        Wrapper to tell if two atoms are connected.
        """
        self._check_atom_number(atom1)
        self._check_atom_number(atom2)

        if atom1 in self._get_fragment_containing(atom2):
            return True
        else:
            return False

    def get_atoms_by_symbol(self, symbol):
        """
        Returns all the numbers of atoms of type ``symbol`` in the molecule.
        """
        if not isinstance(symbol, str):
            raise TypeError("symbol {symbol} must be a string")

        number = get_number(symbol)
        atoms = []

        for index, atom in enumerate(self.atomic_numbers, start=1):
            if atom == number:
                atoms.append(index)

        return atoms

    def get_heavy_atoms(self):
        """
        Returns a list of all the heavy atoms in the molecule (i.e., not hydrogen), for array indexing.
        """
        atoms = []

        for index, atom in enumerate(self.atomic_numbers, start=1):
            if atom != 1:
                atoms.append(index)

        return atoms

    def get_adjacent_atoms(self, atom):
        """
        Returns a list of the neighbors of ``atom``. If ``atom`` has no neighbors, an empty list will be returned.
        """
        try:
            atom = int(atom)
        except Exception as e:
            raise TypeError(f"atom number {atom} cannot be cast to int!")

        self._check_atom_number(atom)

        return list(self.bonds.neighbors(atom))

    def num_atoms(self):
        return len(self.atomic_numbers)

    def rms_distance_between_atoms(self):
        """
        Returns the RMS distance (in Angstroms) between every pair of atoms - a quick, easy-to-calculate proxy for minimizing steric clashes.
        """
        distance = 0
        for i in range(1, self.num_atoms() + 1):
            for j in range(1, self.num_atoms() + 1):
                if i == j:
                    continue
                distance += self.get_distance(i, j) ** 2

        return math.sqrt(distance) / self.num_atoms()

    def optimize_dihedral(self, atom1, atom2, atom3, atom4, step=10):
        """
        Minimizes the value of ``self.rms_distance_between_atoms`` for the given dihedral, in one-degree increments.
        A cheap alternative to geometry optimization using *ab initio* methods or density functional theory.

        Args:
            atom1 (int): atom number of the first atom in the dihedral
            atom2 (int): atom number of the second atom in the dihedral
            atom3 (int): atom number of the third atom in the dihedral
            atom4 (int): atom number of the fourth atom in the dihedral
            step (float): explore angles from 0 to 360 with this stepsize in degrees

        Returns:
            the final value of the angle
        """
        self._check_atom_number(atom1)
        self._check_atom_number(atom2)
        self._check_atom_number(atom3)
        self._check_atom_number(atom4)

        best_angle = 0
        best_dist = 0

        for angle in range(0, 360, step):
            self.set_dihedral(atom1, atom2, atom3, atom4, angle)
            if self.rms_distance_between_atoms() > best_dist:
                best_dist = self.rms_distance_between_atoms()
                best_angle = angle

        self.set_dihedral(atom1, atom2, atom3, atom4, best_angle)
        return best_angle

    def atom_string(self, atom):
        """
        Returns the elemental symbol and the atom number for a given atom.

        For example, ``methane.atom_string(1)`` might return "C1".

        Args:
            atom (int): number of the atom

        Returns:
            the aforementioned atom string
        """
        try:
            atom = int(atom)
        except Exception as e:
            raise ValueError("atom cannot be cast to int")

        self._check_atom_number(atom)

        return f"{get_symbol(self.atomic_numbers[atom])}{atom}"

    def perturb(self, size=0.005):
        """
        This function can be used to generate a slightly different molecule in cases where numerical (or geometric) converge is problematic.

        It adds a random variable (sampled from a normal distribution, centered at 0 with stddev ``size`) to every number in ``self.geometry``.

        Args:
            size (float): stddev of the normal distribution

        Returns:
            the Molecule object
        """
        geometry = self.geometry
        random = np.random.normal(scale=size, size=geometry.shape)

        self.geometry = geometry + random
        return self

    def center(self):
        """
        Moves the centroid to the origin.
        """
        atoms = np.arange(1, self.num_atoms()+1)
        self.translate_molecule(-self.geometry[atoms].mean(axis=0))
        return self

    @classmethod
    def combine_molecules(cls, molecule1, molecule2):
        """
        Combine two molecules into one final molecule.

        Bonding information is not currently preserved.

        Args:
            molecule1 (Molecule): 1st molecule
            molecule2 (Molecule): 2nd molecule

        Returns:
            new ``Molecule`` object
        """

        atoms = np.hstack((molecule1.atomic_numbers.T, molecule2.atomic_numbers.T)).view(cctk.OneIndexedArray)
        geoms = np.vstack((molecule1.geometry, molecule2.geometry)).view(cctk.OneIndexedArray)
        charge = molecule1.charge + molecule2.charge

        s1 = (molecule1.multiplicity - 1) / 2
        s2 = (molecule2.multiplicity - 1) / 2
        multiplicity = (s1+s2) * 2 + 1

        return Molecule(atoms, geoms, charge=charge, multiplicity=multiplicity)

    def volume(self, pts_per_angstrom=10, qhull=False):
        """
        Returns volume calculated using the Gavezotti algorithm (JACS, 1983, 105, 5220). Relatively slow.
        If MemoryError, defaults to a qhull-based approach (accurate in the limit as number of atoms goes to infinity)

        Args:
            pts_per_angstrom (int): how many grid points to use per Å - time scales as O(n**3) so be careful!
            qhull (bool): use faster QHull algorithm

        Returns:
            volume in Å**3
        """
        if not qhull:
            try:
                assert isinstance(pts_per_angstrom, int), "Need an integer number of pts per Å!"
                assert pts_per_angstrom > 0, "Need a positive integer of pts per Å!"

                box_max = np.max(self.geometry.view(np.ndarray), axis=0) + 4
                box_min = np.min(self.geometry.view(np.ndarray), axis=0) - 4

                box_volume = (box_max[0] - box_min[0]) * (box_max[1] - box_min[1]) * (box_max[2] - box_min[2])

                x_vals = np.linspace(box_min[0], box_max[0], int((box_max[0] - box_min[0]) * pts_per_angstrom))
                y_vals = np.linspace(box_min[1], box_max[1], int((box_max[1] - box_min[1]) * pts_per_angstrom))
                z_vals = np.linspace(box_min[2], box_max[2], int((box_max[2] - box_min[2]) * pts_per_angstrom))

                # h4ck3r
                box_pts = np.stack([np.ravel(a) for a in np.meshgrid(x_vals, y_vals, z_vals)], axis=-1)

                # caching to speed call
                vdw_radii = {z: get_vdw_radius(z) for z in set(self.atomic_numbers)}
                radii_per_atom = np.array([vdw_radii[z] for z in self.atomic_numbers]).reshape(-1,1)

                # this is the slow part since it's approximately a zillion operations
                dists_per_atom = cdist(self.geometry.view(np.ndarray), box_pts)
                occupied = np.sum(np.max(dists_per_atom < radii_per_atom, axis=0))

                percent_occupied = occupied / box_pts.shape[0]
                return percent_occupied * box_volume
            except MemoryError:
                qhull = True

        if qhull:
            import scipy
            hull = scipy.spatial.ConvexHull(self.geometry.view(np.ndarray))
            return hull.volume

    def swap_atom_numbers(self, atom1, atom2):
        """
        Interchanges the numbers of ``atom1`` and ``atom2``.

        Args:
            atom1 (int): number of 1st atom
            atom2 (int): number of 2nd atom

        Returns
            new ``Molecule`` object (does not modify in-place)
        """
        self._check_atom_number(atom1)
        self._check_atom_number(atom2)
        mol = copy.deepcopy(self)

        z1 = mol.atomic_numbers[atom1]
        z2 = mol.atomic_numbers[atom2]
        g1 = copy.deepcopy(mol.geometry[atom1])
        g2 = copy.deepcopy(mol.geometry[atom2])

        mol.atomic_numbers[atom2] = z1
        mol.atomic_numbers[atom1] = z2
        mol.geometry[atom2] = g1
        mol.geometry[atom1] = g2

        mapping = {atom2: atom1, atom1: atom2}
        mol.bonds = nx.relabel_nodes(mol.bonds, mapping, copy=True)
        return mol

    def epimerize(self, center_atom, substituent1, substituent2):
        """
        Epimerizes ``center_atom`` by exchanging the groups corresponding to ``substituent1`` and ``substituent2``.
        Both substituents must be bonded to the center atom!

        Args:
            center_atom (int): number of middle atom
            substituent1 (int): number of 1st atom
            substituent1 (int): number of 2nd atom

        Returns
            new ``Molecule`` object (does not modify in-place)
        """

        self._check_atom_number(center_atom)
        self._check_atom_number(substituent1)
        self._check_atom_number(substituent2)

        assert self.bonds.number_of_edges() > 0, "need a bond graph to perform this operation -- try calling self.assign_connectivity()!"

        adj = self.get_adjacent_atoms(center_atom)
        assert len(adj) == 4, "center atom must be making 4 bonds!"
        assert substituent1 in adj, "1st substituent is not bonded to center atom!"
        assert substituent2 in adj, "2nd substituent is not bonded to center atom!"

        #### remove both substituents
        mol, group1, mmap1, gmap1  = cctk.Group.remove_group_from_molecule(self, center_atom, substituent1, return_mapping=True)
        mol, group2, mmap2, gmap2  = cctk.Group.remove_group_from_molecule(mol, mmap1[center_atom], mmap1[substituent2], return_mapping=True)

        h1 = mol.num_atoms() - 1
        h2 = mol.num_atoms()

        #### add them back in the opposite fashion
        mol, mmap3, gmap3 =  cctk.Group.add_group_to_molecule(mol, group2, h1, return_mapping=True)
        mol = cctk.Group.add_group_to_molecule(mol, group1, mmap3[h2])

        #### relabel new graph to match original molecule
        which = top.get_stereogenic_centers(self)
        which.remove(center_atom)
        return mol.renumber_to_match(self, check_chirality=which)

    def renumber_to_match(self, model, check_chirality="all"):
        """
        Renumbers atoms to match ``model`` (must have isomorphic bond graph). Returns a copy of ``self`` with renumbered atoms.

        Args:
            model (cctk.Molecule): isomorphic molecule to renumber by
            check_chirality (list of atomic numbers): atomic numbers to check, to prevent inversion due to graph isomorphism.
                Alternatively ``None`` will prevent any checking and "all" will use ``cctk.topology.get_exchangable_centers()``.

        Returns:
            new ``Molecule`` object
        """

        assert self.bonds.number_of_edges() > 0, "need a bond graph to perform this operation -- try calling self.assign_connectivity()!"

        #### use networkx to generate mapping
        #### you need the node matcher to distinguish between e.g. H, F, Cl
        self._add_atomic_numbers_to_nodes()
        model._add_atomic_numbers_to_nodes()
        nm = nx.algorithms.isomorphism.categorical_node_match("atomic_number", 0)

        match = nx.algorithms.isomorphism.GraphMatcher(model.bonds, self.bonds, node_match=nm)
        assert match.is_isomorphic(), "can't renumber non-isomorphic graphs!"
        new_ordering = [match.mapping[x] for x in range(1, self.num_atoms() + 1)]
        inv_mapping = {v:k  for k,v in match.mapping.items()} # bit kludgy but works

        #### create renumbered molecule
        mol = copy.deepcopy(self)
        mol.atomic_numbers = self.atomic_numbers[new_ordering]
        mol.geometry = self.geometry[new_ordering]
        mol.bonds = nx.relabel_nodes(self.bonds, mapping=inv_mapping, copy=True)

        if check_chirality == "all":
            check_chirality = top.get_exchangeable_centers(mol)

        #### diastereotopic protons get scrambled by the above code so we gotta go through and fix all of them
        #### this happens because networkx doesn't store chirality - a known limitation of graph molecular encoding!
        if isinstance(check_chirality, list):
            #### find all the differences and exchange them
            model_report = top.get_chirality_report(model, check_chirality)

            #### generate all meso ring permutations
            candidates = top.flip_meso_rings(mol, atoms=check_chirality)

            #### for each, try flipping configuration of all centers
            for candidate in candidates:
                report = top.get_chirality_report(candidate, check_chirality)
                for center in check_chirality:
                    if model_report[center] != report[center]:
                        try:
                            candidate = top.exchange_identical_substituents(candidate, center)
                        except ValueError as e:
                            break

                #### check that we actually fixed all the problems
                mol_report = top.get_chirality_report(candidate, check_chirality)
                all_good = True
                for center in check_chirality:
                    if mol_report[center] != model_report[center]:
                        all_good = False
                        break
                #### if we did, then return
                if all_good:
                    return candidate

        raise ValueError("can't get a proper renumbering: are you *sure* these two molecules can have the same chirality?")

    def _add_atomic_numbers_to_nodes(self):
        """
        Add the atomic numbers to each node attribute, to allow for distinguishment of F and H during graph renumbering.
        """
        nx.set_node_attributes(self.bonds, {z: {"atomic_number": self.atomic_numbers[z]} for z in range(1, self.num_atoms() +  1)})

    def is_atom_in_ring(self, atom):
        assert self.bonds.number_of_edges() > 0, "need a bond graph to perform this operation -- try calling self.assign_connectivity()!"
        cycles = nx.cycle_basis(self.bonds, root=atom)
        for cycle in cycles:
            if atom in cycle:
                return True
        return False

    def get_components(self):
        """
        Returns a list of all the connected components in a molecule.
        """
        assert self.bonds.number_of_edges() > 0, "need a bond graph to perform this operation -- try calling self.assign_connectivity()!"
        fragments = nx.connected_components(self.bonds)
        return [list(f) for f in list(fragments)]

    def limit_solvent_shell(self, solute=0, num_atoms=0, num_solvents=10):
        """
        Automatically detects solvent molecules and removes them until you have a set number of solvents or atoms.

        The "distance" between molecules is the minimum of the pairwise atomic distances, to emphasize inner-sphere interactions.

        Args:
            solute (int): which fragment is the solute, 0-indexed
            num_atoms (int): remove atoms until there are this number (modulo the size of a solvent molecule)
            num_solvents (int): remove solvent molecules until there are this number

        Returns:
            new ``Molecule`` object
        """
        assert isinstance(num_atoms, int)
        assert isinstance(num_solvents, int)

        fragments = self.get_components()
        solute_x = self.geometry[fragments[0]].view(np.ndarray)

        distances = np.zeros(shape=len(fragments))
        for i, f in enumerate(fragments):
            if i == solute:
                distances[i] = 0
            else:
                solvent_x = self.geometry[f].view(np.ndarray)
                # cdist is absurdly fast
                pairwise_distances = cdist(solvent_x, solute_x)
                distances[i] = np.min(pairwise_distances)

        mol = copy.deepcopy(self)

        #### reverse order - farthest away comes first
        order = np.argsort(distances)[::-1]

        current_num_solvents = len(fragments) - 1
        current_num_atoms = mol.num_atoms()

        to_remove = []
        for i in order:
            for j in fragments[i]:
                to_remove.append(j)
                current_num_atoms += -1
            current_num_solvents += -1

            if current_num_atoms <= num_atoms or num_solvents == current_num_solvents:
                #### have to remove in reverse direction for indexing consistency
                for j in sorted(to_remove, reverse=True):
                    mol.remove_atom(j)
                return mol

    def center_periodic(self, center, side_length):
        """
        Adjusts a molecule to be in the center of a cube, moving all other molecules accordingly. Bonded subgroups will be moved as a unit.

        For analysis of MD files with periodic boundary conditions.

        Args:
            center (int): atomic number to center
            side_length (float): length of side, in Å
        """
        self._check_atom_number(center)
        assert isinstance(side_length, (int, float))
        assert side_length > 0

        #### Center the atom of interest
        self.geometry += -1 * self.geometry[center]
        self.geometry += side_length / 2

        for f in self.get_components():
            centroid = np.mean(self.geometry[f], axis=0)
            self.geometry[f] += -1 * np.floor_divide(centroid, side_length) * side_length

        return self

    @classmethod
    def new_from_name(cls, name):
        """
        Create a new ``Molecule`` instance using ``rdkit``.
        """
        assert isinstance(name, str)
        from urllib.request import urlopen

        try:
            url_name = re.sub(" ", "%20", name)
            url = 'http://cactus.nci.nih.gov/chemical/structure/' + url_name + '/smiles'
            smiles = urlopen(url).read().decode('utf8')
            return cls.new_from_smiles(smiles)
        except Exception as e:
            raise ValueError(f"something went wrong auto-generating molecule {name}:\nurl: {url}\n{e}")

    @classmethod
    def new_from_smiles(cls, smiles):
        """
        Create a new ``Molecule`` instance using ``rdkit``.
        """
        assert isinstance(smiles, str)

        try:
            from rdkit.Chem import AllChem as Chem
        except ImportError as e:
            raise ImportError(f"``rdkit`` must be installed for this function to work!\n{e}")

        try:
            rdkm = Chem.MolFromSmiles(smiles)
            rdkm = Chem.AddHs(rdkm)
            Chem.EmbedMolecule(rdkm)
            Chem.MMFFOptimizeMolecule(rdkm)

            nums = []
            for atom in rdkm.GetAtoms():
                nums.append(atom.GetAtomicNum())
            geom = rdkm.GetConformers()[0].GetPositions()

            return cls(nums, geom)

        except Exception as e:
            raise ValueError(f"something went wrong auto-generating molecule {smiles}:\n{e}")

    def fragment(self):
        """
        Returns list of ``cctk.Molecule`` objects based on the bond-connected components of ``self``.
        """
        fragments = list()
        indices = self.get_components()
        for idx in indices:
            mol = cctk.Molecule(self.atomic_numbers[idx], self.geometry[idx]).assign_connectivity()
            fragments.append(mol)
        return fragments

    def get_symmetric_atoms(self):
        """
        Returns lists of symmetric atoms, as defined in ``cctk.load_group``.

        Useful for NMR spectroscopy, etc.
        """
        from cctk.load_groups import group_iterator

        symmetric_sets = []
        for group in group_iterator(symmetric_only=True):
            # this gives us a list of dictionaries mapping from self.atomic_numbers to group numbers
            matches = top.find_group(self, group)

            for m in matches:
                i = {v: k for k,v in m.items()}
                for n in group.isomorphic:
                    symmetric_sets.append([i[idx] for idx in n])

        #### some groups overlap (e.g. methyl and t-butyl), so now we collapse the overlapping sets
        for i, s1 in enumerate(symmetric_sets):
            for j, s2 in enumerate(symmetric_sets[i+1:]):
                if set(s1).intersection(set(s2)):
                    symmetric_sets[i + j + 1] = list(set(s1).union(s2))
                    symmetric_sets[i] = None # can't delete yet - messes up indexing

        #### now we delete
        symmetric_sets = list(filter(None, symmetric_sets))
        return symmetric_sets

    def atomic_symbols(self):
        """
        Return list of atomic symbols.
        """
        symbols = {z: get_symbol(z) for z in set(self.atomic_numbers)}
        return [symbols[z] for z in self.atomic_numbers]

    def optimize(self, inplace=True, nprocs=1):
        """
        Optimize molecule at the GFN2-xtb level of theory.

        Args:
            inplace (Bool): whether or not to return a new molecule or simply modify ``self.geometry``
            nprocs (int): number of processors to use
        """
        import cctk.optimize as opt
        assert isinstance(nprocs, int), "nprocs must be int!"
        optimized = opt.optimize_molecule(self, nprocs=nprocs)

        if inplace:
            self.geometry = optimized.geometry
            return self
        else:
            return optimized

    def csearch(self, nprocs=1, constraints=[], logfile=None, noncovalent=False, use_tempdir=True):
        """
        Optimize molecule at the GFN2-xtb level of theory.

        Args:
            nprocs (int): number of processors to use
            constraints (list): atoms numbers to freeze
            noncovalent (bool): whether or not to use non-covalent settings
            logfile (str): file to write ongoing ``crest`` output to
            use_tempdir (bool): write intermediate files to hidden directory (as opposed to current directory)

        Returns
            ConformationalEnsemble
        """
        import cctk.optimize as opt
        assert isinstance(nprocs, int), "nprocs must be int!"
<<<<<<< HEAD
        return opt.csearch(molecule=self, nprocs=nprocs, constraints=constraints, noncovalent=noncovalent, logfile=logfile, use_tempdir=use_tempdir)
=======
        return opt.csearch(self, nprocs=nprocs, constraints=constraints, noncovalent=noncovalent, logfile=logfile)

    def num_neighbors_by_atom(self):
        """
        Returns a list of the number of neighbors of each atom.
        """
        result = []
        for i in range(self.num_atoms()):
            result.append(len(self.get_adjacent_atoms(i)))
        return result
>>>>>>> 89f38d45
<|MERGE_RESOLUTION|>--- conflicted
+++ resolved
@@ -1666,10 +1666,7 @@
         """
         import cctk.optimize as opt
         assert isinstance(nprocs, int), "nprocs must be int!"
-<<<<<<< HEAD
         return opt.csearch(molecule=self, nprocs=nprocs, constraints=constraints, noncovalent=noncovalent, logfile=logfile, use_tempdir=use_tempdir)
-=======
-        return opt.csearch(self, nprocs=nprocs, constraints=constraints, noncovalent=noncovalent, logfile=logfile)
 
     def num_neighbors_by_atom(self):
         """
@@ -1678,5 +1675,4 @@
         result = []
         for i in range(self.num_atoms()):
             result.append(len(self.get_adjacent_atoms(i)))
-        return result
->>>>>>> 89f38d45
+        return result